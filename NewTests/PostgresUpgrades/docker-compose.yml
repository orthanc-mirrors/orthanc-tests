--- conflicted
+++ resolved
@@ -17,13 +17,9 @@
       AC_AUTHENTICATION_ENABLED: "false"
 
   # Orthanc previous version
-  orthanc-pg-15-6rev2:
-<<<<<<< HEAD
-    image: orthancteam/orthanc:24.9.1
-=======
-    image: orthancteam/orthanc:24.10.3
->>>>>>> 17f7d1c0
-    container_name: orthanc-pg-15-6rev2
+  orthanc-pg-15-6rev3:
+    image: orthancteam/orthanc:25.1.1
+    container_name: orthanc-pg-15-6rev3
     depends_on: [pg-15]
     restart: unless-stopped
     ports: ["8052:8042"]
@@ -34,13 +30,9 @@
       ORTHANC__AUTHENTICATION_ENABLED: "false"
 
   # Orthanc previous version to run the integration tests
-  orthanc-pg-15-6rev2-for-integ-tests:
-<<<<<<< HEAD
-    image: orthancteam/orthanc:24.9.1
-=======
-    image: orthancteam/orthanc:24.10.3
->>>>>>> 17f7d1c0
-    container_name: orthanc-pg-15-6rev2-for-integ-tests
+  orthanc-pg-15-6rev3-for-integ-tests:
+    image: orthancteam/orthanc:25.1.1
+    container_name: orthanc-pg-15-6rev3-for-integ-tests
     depends_on: [pg-15]
     restart: unless-stopped
     ports: ["8053:8042"]
@@ -59,7 +51,7 @@
     image: jodogne/orthanc-tests
     container_name: orthanc-tests
     depends_on:
-      - orthanc-pg-15-6rev2-for-integ-tests
+      - orthanc-pg-15-6rev3-for-integ-tests
     volumes:
       - ../../:/tests/orthanc-tests
       - ./wait-for-it.sh:/scripts/wait-for-it.sh
