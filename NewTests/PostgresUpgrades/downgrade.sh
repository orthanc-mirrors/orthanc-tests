#!/bin/bash

pushd /scripts

apt-get update && apt-get install -y wget mercurial
hg clone https://orthanc.uclouvain.be/hg/orthanc-databases
<<<<<<< HEAD
hg update -r find-refactoring
psql -U postgres -f /scripts/orthanc-databases/PostgreSQL/Plugins/SQL/Downgrades/Rev3bToRev2.sql
=======
psql -U postgres -f /scripts/orthanc-databases/PostgreSQL/Plugins/SQL/Downgrades/Rev2ToRev1.sql
>>>>>>> b0cf8c1c

# if you want to test a downgrade procedure, you may use this code ...
# psql -U postgres -f downgrade.sql
popd<|MERGE_RESOLUTION|>--- conflicted
+++ resolved
@@ -4,12 +4,8 @@
 
 apt-get update && apt-get install -y wget mercurial
 hg clone https://orthanc.uclouvain.be/hg/orthanc-databases
-<<<<<<< HEAD
 hg update -r find-refactoring
 psql -U postgres -f /scripts/orthanc-databases/PostgreSQL/Plugins/SQL/Downgrades/Rev3bToRev2.sql
-=======
-psql -U postgres -f /scripts/orthanc-databases/PostgreSQL/Plugins/SQL/Downgrades/Rev2ToRev1.sql
->>>>>>> b0cf8c1c
 
 # if you want to test a downgrade procedure, you may use this code ...
 # psql -U postgres -f downgrade.sql
