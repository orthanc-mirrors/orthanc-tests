#!/bin/bash

pushd /scripts

apt-get update && apt-get install -y wget mercurial
hg clone https://orthanc.uclouvain.be/hg/orthanc-databases
<<<<<<< HEAD
# TODO: change attach-custom-data by the plugin version number or "default" !
pushd orthanc-databases
hg update -r attach-custom-data

psql -U postgres -f /scripts/orthanc-databases/PostgreSQL/Plugins/SQL/Downgrades/Rev5ToRev4.sql
=======
pushd /scripts/orthanc-databases/
hg update -r default
psql -U postgres -f /scripts/orthanc-databases/PostgreSQL/Plugins/SQL/Downgrades/Rev4ToRev3.sql
>>>>>>> 77c8fd0c

# if you want to test a downgrade procedure, you may use this code ...
# psql -U postgres -f downgrade.sql
popd
popd<|MERGE_RESOLUTION|>--- conflicted
+++ resolved
@@ -4,17 +4,13 @@
 
 apt-get update && apt-get install -y wget mercurial
 hg clone https://orthanc.uclouvain.be/hg/orthanc-databases
-<<<<<<< HEAD
+pushd orthanc-databases
+
 # TODO: change attach-custom-data by the plugin version number or "default" !
-pushd orthanc-databases
 hg update -r attach-custom-data
 
 psql -U postgres -f /scripts/orthanc-databases/PostgreSQL/Plugins/SQL/Downgrades/Rev5ToRev4.sql
-=======
-pushd /scripts/orthanc-databases/
-hg update -r default
 psql -U postgres -f /scripts/orthanc-databases/PostgreSQL/Plugins/SQL/Downgrades/Rev4ToRev3.sql
->>>>>>> 77c8fd0c
 
 # if you want to test a downgrade procedure, you may use this code ...
 # psql -U postgres -f downgrade.sql
