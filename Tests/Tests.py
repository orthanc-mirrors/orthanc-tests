--- conflicted
+++ resolved
@@ -5451,45 +5451,6 @@
         self.assertEqual(1, len(DoGet(_LOCAL, '/instances')))
         self.assertEqual(0, len(DoGet(_REMOTE, '/instances')))
 
-<<<<<<< HEAD
-    def test_getscu(self):
-        
-        # no transcoding required
-        UploadInstance(_REMOTE, 'DummyCT.dcm')
-
-        if os.path.isdir('/tmp/GETSCU'):
-            shutil.rmtree('/tmp/GETSCU')
-        os.makedirs('/tmp/GETSCU')
-
-        subprocess.check_call([ FindExecutable('getscu'),
-                                _REMOTE['Server'], 
-                                str(_REMOTE['DicomPort']),
-                                '-aec', 'ORTHANC',
-                                '-aet', 'ORTHANCTEST', # pretend to be the other orthanc
-                                '-k', '0020,000d=1.2.840.113619.2.176.2025.1499492.7391.1171285944.390',
-                                '-k', '0008,0052=STUDY',
-                                '--output-directory', '/tmp/GETSCU/' 
-                             ])
-
-        self.assertTrue(os.path.isfile('/tmp/GETSCU/MR.1.2.840.113619.2.176.2025.1499492.7040.1171286242.109'))
-
-        # transcoding required
-        # UploadInstance(_REMOTE, 'Formats/JpegLossless.dcm')
-
-        # subprocess.check_call([ FindExecutable('getscu'),
-        #                         _REMOTE['Server'], 
-        #                         str(_REMOTE['DicomPort']),
-        #                         '-aec', 'ORTHANC',
-        #                         '-aet', 'ORTHANCTEST', # pretend to be the other orthanc
-        #                         '-k', '0020,000d=1.2.276.0.7230010.3.1.2.2831176407.19977.1434973482.75580',
-        #                         '-k', '0008,0052=STUDY',
-        #                         '--output-directory', '/tmp/GETSCU/' 
-        #                      ])
-
-        # self.assertTrue(os.path.isfile('/tmp/GETSCU/MR.1.2.276.0.7230010.3.1.4.2831176407.19977.1434973482.75579'))
-
-
-=======
 
     def test_storescu_transcoding(self):  # New in Orthanc 1.7.0       
         # Add a RLE-encoded DICOM file
@@ -5672,4 +5633,41 @@
         self.assertEqual('1.2.840.10008.1.2.4.57', GetTransferSyntax(z.read('IMAGES/IM0')))
 
         
->>>>>>> 647fe1f9
+
+    def test_getscu(self):
+        
+        # no transcoding required
+        UploadInstance(_REMOTE, 'DummyCT.dcm')
+
+        if os.path.isdir('/tmp/GETSCU'):
+            shutil.rmtree('/tmp/GETSCU')
+        os.makedirs('/tmp/GETSCU')
+
+        subprocess.check_call([ FindExecutable('getscu'),
+                                _REMOTE['Server'], 
+                                str(_REMOTE['DicomPort']),
+                                '-aec', 'ORTHANC',
+                                '-aet', 'ORTHANCTEST', # pretend to be the other orthanc
+                                '-k', '0020,000d=1.2.840.113619.2.176.2025.1499492.7391.1171285944.390',
+                                '-k', '0008,0052=STUDY',
+                                '--output-directory', '/tmp/GETSCU/' 
+                             ])
+
+        self.assertTrue(os.path.isfile('/tmp/GETSCU/MR.1.2.840.113619.2.176.2025.1499492.7040.1171286242.109'))
+
+        # transcoding required
+        # UploadInstance(_REMOTE, 'Formats/JpegLossless.dcm')
+
+        # subprocess.check_call([ FindExecutable('getscu'),
+        #                         _REMOTE['Server'], 
+        #                         str(_REMOTE['DicomPort']),
+        #                         '-aec', 'ORTHANC',
+        #                         '-aet', 'ORTHANCTEST', # pretend to be the other orthanc
+        #                         '-k', '0020,000d=1.2.276.0.7230010.3.1.2.2831176407.19977.1434973482.75580',
+        #                         '-k', '0008,0052=STUDY',
+        #                         '--output-directory', '/tmp/GETSCU/' 
+        #                      ])
+
+        # self.assertTrue(os.path.isfile('/tmp/GETSCU/MR.1.2.276.0.7230010.3.1.4.2831176407.19977.1434973482.75579'))
+
+
