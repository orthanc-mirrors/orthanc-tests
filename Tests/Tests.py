--- conflicted
+++ resolved
@@ -5660,9 +5660,99 @@
         self.assertEqual(2, len(z.namelist()))
         self.assertEqual('1.2.840.10008.1.2.4.57', GetTransferSyntax(z.read('IMAGES/IM0')))
 
-        
-<<<<<<< HEAD
-
+
+    def test_modify_keep_source(self):
+        # https://groups.google.com/d/msg/orthanc-users/CgU-Wg8vDio/BY5ZWcDEAgAJ
+        i = UploadInstance(_REMOTE, 'DummyCT.dcm')
+        self.assertEqual(1, len(DoGet(_REMOTE, '/studies')))
+
+        j = DoPost(_REMOTE, '/studies/%s/modify' % i['ParentStudy'], {
+            'Replace' : {
+                'StationName' : 'TEST',
+                },
+            'KeepSource' : True,
+        })
+
+        s = DoGet(_REMOTE, '/studies')
+        self.assertEqual(2, len(s))
+        self.assertTrue(i['ParentStudy'] in s)
+        self.assertTrue(j['ID'] in s)
+
+        DoDelete(_REMOTE, '/studies/%s' % j['ID'])
+        self.assertEqual(1, len(DoGet(_REMOTE, '/studies')))
+
+        j = DoPost(_REMOTE, '/studies/%s/modify' % i['ParentStudy'], {
+            'Replace' : {
+                'StationName' : 'TEST',
+                },
+            'KeepSource' : False,
+        })
+
+        s = DoGet(_REMOTE, '/studies')
+        self.assertEqual(1, len(s))
+        self.assertFalse(i['ParentStudy'] in s)
+        self.assertTrue(j['ID'] in s)
+
+
+    def test_modify_transcode_study(self):
+        i = UploadInstance(_REMOTE, 'KarstenHilbertRF.dcm')
+        self.assertEqual('1.2.840.10008.1.2.1', GetTransferSyntax(
+            DoGet(_REMOTE, '/instances/%s/file' % i['ID'])))
+
+        self.assertEqual(1, len(DoGet(_REMOTE, '/instances')))
+        j = DoPost(_REMOTE, '/studies/%s/modify' % i['ParentStudy'], {
+            'Transcode' : '1.2.840.10008.1.2.4.50',
+            'KeepSource' : False
+            })
+
+        k = DoGet(_REMOTE, '/instances')
+        self.assertEqual(1, len(k))
+        self.assertEqual(i['ID'], DoGet(_REMOTE, '/instances/%s/metadata?expand' % k[0]) ['ModifiedFrom'])       
+        self.assertEqual('1.2.840.10008.1.2.4.50', GetTransferSyntax(
+            DoGet(_REMOTE, '/instances/%s/file' % k[0])))
+        
+
+    def test_store_peer_transcoding(self):
+        i = UploadInstance(_REMOTE, 'KarstenHilbertRF.dcm')['ID']
+
+        SYNTAXES = [
+            '1.2.840.10008.1.2',        
+            '1.2.840.10008.1.2.1',
+            #'1.2.840.10008.1.2.1.99',  # Deflated Explicit VR Little Endian (cannot be decoded in debug mode if Orthanc is statically linked against DCMTK 3.6.5)
+            '1.2.840.10008.1.2.2',
+            '1.2.840.10008.1.2.4.50',
+            '1.2.840.10008.1.2.4.51',
+            '1.2.840.10008.1.2.4.57',
+            '1.2.840.10008.1.2.4.70',
+        ]
+
+        if HasGdcmPlugin(_REMOTE):
+            SYNTAXES = SYNTAXES + [
+                '1.2.840.10008.1.2.4.80',  # This makes DCMTK 3.6.2 crash
+                '1.2.840.10008.1.2.4.81',  # This makes DCMTK 3.6.2 crash
+                '1.2.840.10008.1.2.4.90',  # JPEG2k, unavailable without GDCM
+                '1.2.840.10008.1.2.4.91',  # JPEG2k, unavailable without GDCM
+            ]
+
+        for syntax in SYNTAXES:
+            body = {
+                'Resources' : [ i ],
+            }
+
+            if syntax != '1.2.840.10008.1.2.1':
+                body['Transcode'] = syntax
+            
+            self.assertEqual(0, len(DoGet(_LOCAL, '/instances')))
+            self.assertEqual(1, len(DoGet(_REMOTE, '/instances')))
+            DoPost(_REMOTE, '/peers/peer/store', body, 'text/plain')
+            self.assertEqual(1, len(DoGet(_LOCAL, '/instances')))
+            self.assertEqual(1, len(DoGet(_REMOTE, '/instances')))
+            self.assertEqual(syntax, GetTransferSyntax(
+                DoGet(_LOCAL, '/instances/%s/file' % DoGet(_LOCAL, '/instances') [0])))
+
+            DropOrthanc(_LOCAL)
+
+        
     def test_getscu(self):
         def CleanTarget():
             if os.path.isdir('/tmp/GETSCU'):
@@ -5712,98 +5802,4 @@
 
         os.system('ls -l /tmp/GETSCU')
         self.assertTrue(os.path.isfile('/tmp/GETSCU/MR.1.3.46.670589.11.0.0.11.4.2.0.8743.5.5396.2006120114314079549'))
-        self.assertTrue(os.path.isfile('/tmp/GETSCU/MR.1.2.276.0.7230010.3.1.4.2831176407.19977.1434973482.75579'))
-
-
-=======
-    def test_modify_keep_source(self):
-        # https://groups.google.com/d/msg/orthanc-users/CgU-Wg8vDio/BY5ZWcDEAgAJ
-        i = UploadInstance(_REMOTE, 'DummyCT.dcm')
-        self.assertEqual(1, len(DoGet(_REMOTE, '/studies')))
-
-        j = DoPost(_REMOTE, '/studies/%s/modify' % i['ParentStudy'], {
-            'Replace' : {
-                'StationName' : 'TEST',
-                },
-            'KeepSource' : True,
-        })
-
-        s = DoGet(_REMOTE, '/studies')
-        self.assertEqual(2, len(s))
-        self.assertTrue(i['ParentStudy'] in s)
-        self.assertTrue(j['ID'] in s)
-
-        DoDelete(_REMOTE, '/studies/%s' % j['ID'])
-        self.assertEqual(1, len(DoGet(_REMOTE, '/studies')))
-
-        j = DoPost(_REMOTE, '/studies/%s/modify' % i['ParentStudy'], {
-            'Replace' : {
-                'StationName' : 'TEST',
-                },
-            'KeepSource' : False,
-        })
-
-        s = DoGet(_REMOTE, '/studies')
-        self.assertEqual(1, len(s))
-        self.assertFalse(i['ParentStudy'] in s)
-        self.assertTrue(j['ID'] in s)
-
-
-    def test_modify_transcode_study(self):
-        i = UploadInstance(_REMOTE, 'KarstenHilbertRF.dcm')
-        self.assertEqual('1.2.840.10008.1.2.1', GetTransferSyntax(
-            DoGet(_REMOTE, '/instances/%s/file' % i['ID'])))
-
-        self.assertEqual(1, len(DoGet(_REMOTE, '/instances')))
-        j = DoPost(_REMOTE, '/studies/%s/modify' % i['ParentStudy'], {
-            'Transcode' : '1.2.840.10008.1.2.4.50',
-            'KeepSource' : False
-            })
-
-        k = DoGet(_REMOTE, '/instances')
-        self.assertEqual(1, len(k))
-        self.assertEqual(i['ID'], DoGet(_REMOTE, '/instances/%s/metadata?expand' % k[0]) ['ModifiedFrom'])       
-        self.assertEqual('1.2.840.10008.1.2.4.50', GetTransferSyntax(
-            DoGet(_REMOTE, '/instances/%s/file' % k[0])))
-        
-
-    def test_store_peer_transcoding(self):
-        i = UploadInstance(_REMOTE, 'KarstenHilbertRF.dcm')['ID']
-
-        SYNTAXES = [
-            '1.2.840.10008.1.2',        
-            '1.2.840.10008.1.2.1',
-            #'1.2.840.10008.1.2.1.99',  # Deflated Explicit VR Little Endian (cannot be decoded in debug mode if Orthanc is statically linked against DCMTK 3.6.5)
-            '1.2.840.10008.1.2.2',
-            '1.2.840.10008.1.2.4.50',
-            '1.2.840.10008.1.2.4.51',
-            '1.2.840.10008.1.2.4.57',
-            '1.2.840.10008.1.2.4.70',
-        ]
-
-        if HasGdcmPlugin(_REMOTE):
-            SYNTAXES = SYNTAXES + [
-                '1.2.840.10008.1.2.4.80',  # This makes DCMTK 3.6.2 crash
-                '1.2.840.10008.1.2.4.81',  # This makes DCMTK 3.6.2 crash
-                '1.2.840.10008.1.2.4.90',  # JPEG2k, unavailable without GDCM
-                '1.2.840.10008.1.2.4.91',  # JPEG2k, unavailable without GDCM
-            ]
-
-        for syntax in SYNTAXES:
-            body = {
-                'Resources' : [ i ],
-            }
-
-            if syntax != '1.2.840.10008.1.2.1':
-                body['Transcode'] = syntax
-            
-            self.assertEqual(0, len(DoGet(_LOCAL, '/instances')))
-            self.assertEqual(1, len(DoGet(_REMOTE, '/instances')))
-            DoPost(_REMOTE, '/peers/peer/store', body, 'text/plain')
-            self.assertEqual(1, len(DoGet(_LOCAL, '/instances')))
-            self.assertEqual(1, len(DoGet(_REMOTE, '/instances')))
-            self.assertEqual(syntax, GetTransferSyntax(
-                DoGet(_LOCAL, '/instances/%s/file' % DoGet(_LOCAL, '/instances') [0])))
-
-            DropOrthanc(_LOCAL)
->>>>>>> ac28ecec
+        self.assertTrue(os.path.isfile('/tmp/GETSCU/MR.1.2.276.0.7230010.3.1.4.2831176407.19977.1434973482.75579'))