#!/usr/bin/env python
# -*- coding: utf-8 -*-


# Orthanc - A Lightweight, RESTful DICOM Store
# Copyright (C) 2012-2016 Sebastien Jodogne, Medical Physics
# Department, University Hospital of Liege, Belgium
# Copyright (C) 2017-2023 Osimis S.A., Belgium
# Copyright (C) 2021-2023 Sebastien Jodogne, ICTEAM UCLouvain, Belgium
#
# This program is free software: you can redistribute it and/or
# modify it under the terms of the GNU General Public License as
# published by the Free Software Foundation, either version 3 of the
# License, or (at your option) any later version.
# 
# This program is distributed in the hope that it will be useful, but
# WITHOUT ANY WARRANTY; without even the implied warranty of
# MERCHANTABILITY or FITNESS FOR A PARTICULAR PURPOSE. See the GNU
# General Public License for more details.
#
# You should have received a copy of the GNU General Public License
# along with this program. If not, see <http://www.gnu.org/licenses/>.


import base64
import bz2
import copy
import io
import numpy
import pprint
import shutil
import tempfile
import unittest
import time

from PIL import ImageChops
from Toolbox import *
from xml.dom import minidom
from datetime import datetime

_LOCAL = None
_REMOTE = None
_DOCKER = False


def SetOrthancParameters(local, remote, withinDocker):
    global _LOCAL, _REMOTE, _DOCKER
    _LOCAL = local
    _REMOTE = remote
    _DOCKER = withinDocker

    
def ExtractDicomTags(rawDicom, tags):
    with tempfile.NamedTemporaryFile(delete = True) as f:
        f.write(rawDicom)
        f.flush()
        data = subprocess.check_output([ FindExecutable('dcm2xml'), f.name ])

    result = []
    for tag in tags:
        match = re.search('<element[^>]+name="%s">([^>]*)</element>' % tag, data)
        if match == None:
            result.append('')
        else:
            result.append(match.group(1))

    return result


def CompareLists(a, b):
    if len(a) != len(b):
        return False

    for i in range(len(a)):
        d = a[i] - b[i]
        if abs(d) >= 0.51:  # Add some tolerance for rounding errors
            return False

    return True


def CompareTags(a, b, tagsToIgnore):
    for i in tagsToIgnore:
        if i in a:
            del a[i]
        if i in b:
            del b[i]

    if a.keys() == b.keys():
        return True
    else:
        print('Mismatch in tags: %s' % str(set(a.keys()) ^ set(b.keys())))
        return False


def CallFindScu(args):
    p = subprocess.Popen([ FindExecutable('findscu'), 
                           '-P', '-aec', _REMOTE['DicomAet'], '-aet', _LOCAL['DicomAet'],
                           _REMOTE['Server'], str(_REMOTE['DicomPort']) ] + args,
                         stderr=subprocess.PIPE)
    return p.communicate()[1]


def GetMoveScuCommand():
    return [ 
        FindExecutable('movescu'), 
        '--move', _LOCAL['DicomAet'],      # Target AET (i.e. storescp)
        '--call', _REMOTE['DicomAet'],     # Called AET (i.e. Orthanc)
        '--aetitle', _LOCAL['DicomAet'],   # Calling AET (i.e. storescp)
        _REMOTE['Server'], 
        str(_REMOTE['DicomPort'])  
        ]


def IsDicomUntilPixelDataStored(orthanc):
    # This function detects whether the "StorageCompression" option is
    # "true", OR the storage area does not support read-range

    if IsOrthancVersionAbove(orthanc, 1, 9, 1):
        i = UploadInstance(orthanc, 'ColorTestMalaterre.dcm') ['ID']
        a = DoGet(orthanc, '/instances/%s/metadata/PixelDataOffset' % i)
        if a != 0x03a0:
            raise Exception('Internal error')

        a = DoGet(orthanc, '/instances/%s/attachments' % i)
        if len(a) != 1 and len(a) != 2 or not 'dicom' in a:
            raise Exception('Internal error')

        DoDelete(orthanc, '/instances/%s' % i)

        if len(a) == 1:
            return False
        elif 'dicom-until-pixel-data' in a:
            return True
        else:
            raise Exception('Internal error')
        
    else:
        return False


def CallMoveScu(args):
    try:
        subprocess.check_call(GetMoveScuCommand() + args,
                              stderr = subprocess.PIPE)
    except subprocess.CalledProcessError as e:
        # The error code "69" corresponds to "EXITCODE_CMOVE_ERROR",
        # that has been introduced in DCMTK 3.6.2. This error code is
        # expected by some tests that try and C-MOVE non-existing
        # DICOM instances.
        # https://groups.google.com/d/msg/orthanc-users/DCRc5NeSCbM/DG-pSWj-BwAJ
        if e.returncode != 69:
            raise e


def GenerateTestSequence():
    return [
        {
            'StudyDescription': 'Hello^',
            'ReferencedStudySequence' : [
                {
                    'StudyDescription': 'Toto',
                    },
                {
                    'StudyDescription': 'Tata',
                    },
                ]
            },
        {
            'StudyDescription': 'Sébastien^',
            'StudyDate' : '19700202',
            }
        ]


class Orthanc(unittest.TestCase):
    def setUp(self):
        if (sys.version_info >= (3, 0)):
            # Remove annoying warnings about unclosed socket in Python 3
            import warnings
            warnings.simplefilter("ignore", ResourceWarning)

        print('running : %s' % self.id())

        DropOrthanc(_LOCAL)
        DropOrthanc(_REMOTE)
        UninstallLuaCallbacks(_REMOTE)

        # Reset stuff possibly set by some integration tests
        DoPut(_REMOTE, '/tools/default-encoding', 'Latin1')
        if IsOrthancVersionAbove(_REMOTE, 1, 9, 0):
            DoPut(_REMOTE, '/tools/accepted-transfer-syntaxes', [ '1.2.840.10008.1.*' ])
            DoPut(_REMOTE, '/tools/unknown-sop-class-accepted', '0')

        for i in [ 'toto', 'tata' ]:
            if i in DoGet(_REMOTE, '/modalities'):
                DoDelete(_REMOTE, '/modalities/%s' % i)
            if i in DoGet(_REMOTE, '/peers'):
                DoDelete(_REMOTE, '/peers/%s' % i)
        
        #print("%s: In test %s" % (datetime.now(), self._testMethodName))
        
    def AssertSameImages(self, truth, url):
        im = GetImage(_REMOTE, url)
        self.assertTrue(CompareLists(truth, im.getdata()))


    def test_system(self):
        self.assertTrue('Version' in DoGet(_REMOTE, '/system'))
        self.assertEqual('0', DoGet(_REMOTE, '/statistics')['TotalDiskSize'])
        self.assertEqual('0', DoGet(_REMOTE, '/statistics')['TotalUncompressedSize'])

        systemInfo = DoGet(_REMOTE, '/system')

        if IsOrthancVersionAbove(_REMOTE, 1, 11, 0):
            self.assertIn("MainDicomTags", systemInfo)
            self.assertIn("Patient", systemInfo["MainDicomTags"])
            self.assertIn("Study", systemInfo["MainDicomTags"])
            self.assertIn("Series", systemInfo["MainDicomTags"])
            self.assertIn("Instance", systemInfo["MainDicomTags"])

        if IsOrthancVersionAbove(_REMOTE, 1, 12, 0):
            self.assertIn("UserMetadata", systemInfo)
            self.assertEqual(1098, systemInfo['UserMetadata']['my-metadata'] )

        if systemInfo["Version"] == "mainline":
            print("Skipping version checks since you're currently in mainline")
            return

        if not IsOrthancVersionAbove(_LOCAL, 0, 8, 7):
            self.assertTrue(IsOrthancVersionAbove(_LOCAL, 0, 8, 6))
            self.assertFalse(IsOrthancVersionAbove(_LOCAL, 0, 8, 7))
            self.assertTrue(IsOrthancVersionAbove(_LOCAL, 0, 7, 6))
            self.assertFalse(IsOrthancVersionAbove(_LOCAL, 0, 9, 6))
            self.assertFalse(IsOrthancVersionAbove(_LOCAL, 1, 8, 6))



    def test_upload(self):
        self.assertEqual('0', DoGet(_REMOTE, '/statistics')['TotalDiskSize'])
        self.assertEqual('0', DoGet(_REMOTE, '/statistics')['TotalUncompressedSize'])

        sizeDummyCT = 2472
        sizeOverwrite = 2476
        instance = '66a662ce-7430e543-bad44d47-0dc5a943-ec7a538d'

        # This file has *no* pixel data => "dicom-until-pixel-data" is not created
        u = UploadInstance(_REMOTE, 'DummyCT.dcm')
        isCompressed = (DoGet(_REMOTE, '/instances/%s/attachments/dicom/is-compressed' % u['ID']) != 0)
        self.assertEqual(instance, u['ID'])
        self.assertEqual('Success', u['Status'])

        if True:
            # New test for Orthanc 1.4.3
            self.assertEqual('f2635388-f01d497a-15f7c06b-ad7dba06-c4c599fe', u['ParentSeries'])
            self.assertEqual('b9c08539-26f93bde-c81ab0d7-bffaf2cb-a4d0bdd0', u['ParentStudy'])
            self.assertEqual('6816cb19-844d5aee-85245eba-28e841e6-2414fae2', u['ParentPatient'])

        if IsOrthancVersionAbove(_REMOTE, 1, 9, 1):
            self.assertRaises(Exception, lambda: DoGet(_REMOTE, '/instances/%s/attachments/dicom-as-json' % instance))
            self.assertRaises(Exception, lambda: DoGet(_REMOTE, '/instances/%s/attachments/dicom-until-pixel-data' % instance))
            j = 0
        else:
            self.assertRaises(Exception, lambda: DoGet(_REMOTE, '/instances/%s/attachments/dicom-until-pixel-data' % instance))
            j = int(DoGet(_REMOTE, '/instances/%s/attachments/dicom-as-json/size' % instance))

        if IsOrthancVersionAbove(_REMOTE, 1, 10, 0):
            attachmentInfo = DoGet(_REMOTE, '/instances/%s/attachments/dicom/info' % instance)

            if isCompressed:
                self.assertGreater(sizeDummyCT, attachmentInfo['CompressedSize'])
            else:
                self.assertEqual(sizeDummyCT, attachmentInfo['CompressedSize'])

            self.assertEqual(sizeDummyCT, attachmentInfo['UncompressedSize'])
            self.assertIn('Uuid', attachmentInfo)
            self.assertEqual(1, attachmentInfo['ContentType'])

        s = sizeDummyCT + j

        if isCompressed:
            self.assertGreater(s, int(DoGet(_REMOTE, '/statistics')['TotalDiskSize']))
        else:
            self.assertEqual(s, int(DoGet(_REMOTE, '/statistics')['TotalDiskSize']))
            
        self.assertEqual(s, int(DoGet(_REMOTE, '/statistics')['TotalUncompressedSize']))

        u = UploadInstance(_REMOTE, 'DummyCT.dcm')
        self.assertEqual(1, len(DoGet(_REMOTE, '/patients')))
        self.assertEqual(1, len(DoGet(_REMOTE, '/studies')))
        self.assertEqual(1, len(DoGet(_REMOTE, '/series')))
        self.assertEqual(1, len(DoGet(_REMOTE, '/instances')))

        if isCompressed:
            self.assertGreater(s, int(DoGet(_REMOTE, '/statistics')['TotalDiskSize']))
        else:
            self.assertEqual(s, int(DoGet(_REMOTE, '/statistics')['TotalDiskSize']))
            
        self.assertEqual(s, int(DoGet(_REMOTE, '/statistics')['TotalUncompressedSize']))

        i = DoGet(_REMOTE, '/instances/%s/simplified-tags' % instance)
        self.assertEqual('20070101', i['StudyDate'])
        self.assertEqual('KNIX', i['PatientName'])

        if IsOrthancVersionAbove(_REMOTE, 1, 4, 2):
            # Overwriting
            self.assertEqual('Success', u['Status'])
        else:
            self.assertEqual('AlreadyStored', u['Status'])

        u = UploadInstance(_REMOTE, 'DummyCT-overwrite.dcm')
        self.assertEqual(1, len(DoGet(_REMOTE, '/patients')))
        self.assertEqual(1, len(DoGet(_REMOTE, '/studies')))
        self.assertEqual(1, len(DoGet(_REMOTE, '/series')))
        self.assertEqual(1, len(DoGet(_REMOTE, '/instances')))

        if IsOrthancVersionAbove(_REMOTE, 1, 4, 2):
            # Overwriting
            self.assertEqual('Success', u['Status'])
            if IsOrthancVersionAbove(_REMOTE, 1, 9, 1):
                j2 = 0
            else:
                j2 = int(DoGet(_REMOTE, '/instances/%s/attachments/dicom-as-json/size' % instance))
                self.assertNotEqual(j, j2)
            s2 = sizeOverwrite + j2
            self.assertNotEqual(s, s2)
            if isCompressed:
                self.assertGreater(s2, int(DoGet(_REMOTE, '/statistics')['TotalDiskSize']))
            else:
                self.assertEqual(s2, int(DoGet(_REMOTE, '/statistics')['TotalDiskSize']))
                
            self.assertEqual(s2, int(DoGet(_REMOTE, '/statistics')['TotalUncompressedSize']))
            i = DoGet(_REMOTE, '/instances/%s/simplified-tags' % instance)
            self.assertEqual('ANOTHER', i['PatientName'])
        else:
            self.assertEqual('AlreadyStored', u['Status'])
            self.assertEqual(s, int(DoGet(_REMOTE, '/statistics')['TotalDiskSize']))
            self.assertEqual(s, int(DoGet(_REMOTE, '/statistics')['TotalUncompressedSize']))

    def test_upload_2(self):
        i = UploadInstance(_REMOTE, 'DummyCT.dcm')['ID']
        instance = DoGet(_REMOTE, '/instances/%s' % i)
        self.assertEqual(i, instance['ID'])
        self.assertEqual('1.2.840.113619.2.176.2025.1499492.7040.1171286242.109',
                         instance['MainDicomTags']['SOPInstanceUID'])

        series = DoGet(_REMOTE, '/series/%s' % instance['ParentSeries'])
        self.assertEqual('1.2.840.113619.2.176.2025.1499492.7391.1171285944.394', 
                         series['MainDicomTags']['SeriesInstanceUID'])

        study = DoGet(_REMOTE, '/studies/%s' % series['ParentStudy'])
        self.assertEqual('1.2.840.113619.2.176.2025.1499492.7391.1171285944.390',
                         study['MainDicomTags']['StudyInstanceUID'])

        patient = DoGet(_REMOTE, '/patients/%s' % study['ParentPatient'])
        self.assertEqual('ozp00SjY2xG',
                         patient['MainDicomTags']['PatientID'])

        dicom = DoGet(_REMOTE, '/instances/%s/file' % instance['ID'])
        self.assertEqual(2472, len(dicom))
        self.assertEqual('3e29b869978b6db4886355a2b1132124', ComputeMD5(dicom))
        self.assertEqual(1, len(DoGet(_REMOTE, '/instances/%s/frames' % i)))
        self.assertEqual('TWINOW', DoGet(_REMOTE, '/instances/%s/simplified-tags' % i)['StationName'])
        self.assertEqual('TWINOW', DoGet(_REMOTE, '/instances/%s/tags' % i)['0008,1010']['Value'])
        self.assertEqual('TWINOW', DoGet(_REMOTE, '/instances/%s/tags?simplify' % i)['StationName'])
        self.assertEqual('TWINOW', DoGet(_REMOTE, '/instances/%s/tags?short' % i)['0008,1010'])


    def test_images(self):
        i = UploadInstance(_REMOTE, 'Phenix/IM-0001-0001.dcm')['ID']
        self.assertEqual(1, len(DoGet(_REMOTE, '/instances/%s/frames' % i)))

        im = GetImage(_REMOTE, '/instances/%s/preview' % i)
        self.assertEqual("L", im.mode)
        self.assertEqual(512, im.size[0])
        self.assertEqual(358, im.size[1])

        im = GetImage(_REMOTE, '/instances/%s/image-uint8' % i)
        self.assertEqual("L", im.mode)
        self.assertEqual(512, im.size[0])
        self.assertEqual(358, im.size[1])

        im = GetImage(_REMOTE, '/instances/%s/image-uint16' % i)
        self.assertEqual(512, im.size[0])
        self.assertEqual(358, im.size[1])

        im = GetImage(_REMOTE, '/instances/%s/frames/0/preview' % i)
        self.assertEqual("L", im.mode)
        self.assertEqual(512, im.size[0])
        self.assertEqual(358, im.size[1])

        im = GetImage(_REMOTE, '/instances/%s/frames/0/image-uint8' % i)
        self.assertEqual("L", im.mode)
        self.assertEqual(512, im.size[0])
        self.assertEqual(358, im.size[1])

        im = GetImage(_REMOTE, '/instances/%s/frames/0/image-uint16' % i)
        self.assertEqual(512, im.size[0])
        self.assertEqual(358, im.size[1])

        # This is Little Endian Explicit
        self.assertEqual('1.2.840.10008.1.2.1', DoGet(_REMOTE, '/instances/%s/header?simplify' % i)['TransferSyntaxUID'])

    def test_images_implicit_vr(self):
        if IsOrthancVersionAbove(_REMOTE, 1, 10, 2):
            i = UploadInstance(_REMOTE, 'Implicit-vr-us-palette.dcm')['ID']

            im = GetImage(_REMOTE, '/instances/%s/preview' % i)
            self.assertEqual("RGB", im.mode)
            self.assertEqual(800, im.size[0])
            self.assertEqual(600, im.size[1])

        
    def test_hierarchy(self):
        UploadFolder(_REMOTE, 'Brainix/Epi')
        UploadFolder(_REMOTE, 'Brainix/Flair')
        UploadFolder(_REMOTE, 'Knee/T1')
        UploadFolder(_REMOTE, 'Knee/T2')

        p = DoGet(_REMOTE, '/patients')
        s = DoGet(_REMOTE, '/studies')
        t = DoGet(_REMOTE, '/series')
        self.assertEqual(2, len(p))
        self.assertEqual(2, len(s))
        self.assertEqual(4, len(t))
        self.assertEqual(94, len(DoGet(_REMOTE, '/instances')))

        brainixPatient = '16738bc3-e47ed42a-43ce044c-a3414a45-cb069bd0'
        brainixStudy = '27f7126f-4f66fb14-03f4081b-f9341db2-53925988'
        brainixEpi = '2ac1316d-3e432022-62eabff2-c59f5475-9b1ac3f8'
        brainixFlair = '1e2c125c-411b8e86-3f4fe68e-a7584dd3-c6da78f0'

        kneePatient = 'ca29faea-b6a0e17f-067743a1-8b778011-a48b2a17'
        kneeStudy = '0a9b3153-2512774b-2d9580de-1fc3dcf6-3bd83918'
        kneeT1 = '6de73705-c4e65c1b-9d9ea1b5-cabcd8e7-f15e4285'
        kneeT2 = 'bbf7a453-0d34251a-03663b55-46bb31b9-ffd74c59'

        self.assertTrue(brainixPatient in p)
        self.assertTrue(kneePatient in p)
        self.assertTrue(brainixStudy in s)
        self.assertTrue(kneeStudy in s)
        self.assertTrue(brainixEpi in t)
        self.assertTrue(brainixFlair in t)
        self.assertTrue(kneeT1 in t)
        self.assertTrue(kneeT2 in t)

        self.assertEqual(44, len(DoGet(_REMOTE, '/patients/%s/instances' % brainixPatient)))
        self.assertEqual(2, len(DoGet(_REMOTE, '/patients/%s/series' % brainixPatient)))
        self.assertEqual(1, len(DoGet(_REMOTE, '/patients/%s/studies' % brainixPatient)))

        self.assertEqual(50, len(DoGet(_REMOTE, '/patients/%s/instances' % kneePatient)))
        self.assertEqual(2, len(DoGet(_REMOTE, '/patients/%s/series' % kneePatient)))
        self.assertEqual(1, len(DoGet(_REMOTE, '/patients/%s/studies' % kneePatient)))

        self.assertEqual(2, len(DoGet(_REMOTE, '/studies/%s/series' % brainixStudy)))
        self.assertEqual(44, len(DoGet(_REMOTE, '/studies/%s/instances' % brainixStudy)))

        self.assertEqual(2, len(DoGet(_REMOTE, '/studies/%s/series' % kneeStudy)))
        self.assertEqual(50, len(DoGet(_REMOTE, '/studies/%s/instances' % kneeStudy)))

        self.assertEqual(22, len(DoGet(_REMOTE, '/series/%s/instances' % brainixEpi)))
        self.assertEqual(22, len(DoGet(_REMOTE, '/series/%s/instances' % brainixFlair)))
        self.assertEqual(24, len(DoGet(_REMOTE, '/series/%s/instances' % kneeT1)))
        self.assertEqual(26, len(DoGet(_REMOTE, '/series/%s/instances' % kneeT2)))

        for patient in p:
            for study in DoGet(_REMOTE, '/patients/%s/studies' % patient):
                self.assertEqual(patient, study['ParentPatient'])
                for series in DoGet(_REMOTE, '/studies/%s/series' % study['ID']):
                    self.assertEqual(study['ID'], series['ParentStudy'])
                    self.assertEqual('Unknown', series['Status'])
                    for instance in DoGet(_REMOTE, '/series/%s/instances' % series['ID']):
                        self.assertEqual(series['ID'], instance['ParentSeries'])

                        if not IsOrthancVersionAbove(_REMOTE, 1, 9, 1):
                            # The "dicom-as-json" attachment was removed in Orthanc 1.9.1
                            self.assertEqual(json.dumps(DoGet(_REMOTE, '/instances/%s/attachments/dicom-as-json/data' % instance['ID'])),
                                             json.dumps(DoGet(_REMOTE, '/instances/%s/tags' % instance['ID'])))


        r = DoDelete(_REMOTE, "/studies/%s" % brainixStudy)['RemainingAncestor']
        self.assertEqual(1, len(DoGet(_REMOTE, '/patients')))
        self.assertEqual(1, len(DoGet(_REMOTE, '/studies')))
        self.assertEqual(2, len(DoGet(_REMOTE, '/series')))
        self.assertEqual(50, len(DoGet(_REMOTE, '/instances')))
        self.assertEqual(None, r)

        r = DoDelete(_REMOTE, "/series/%s" % kneeT2)['RemainingAncestor']
        self.assertEqual(1, len(DoGet(_REMOTE, '/patients')))
        self.assertEqual(1, len(DoGet(_REMOTE, '/studies')))
        self.assertEqual(1, len(DoGet(_REMOTE, '/series')))
        self.assertEqual(24, len(DoGet(_REMOTE, '/instances')))
        self.assertEqual('Study', r['Type'])
        self.assertEqual(kneeStudy, r['ID'])

        r = DoDelete(_REMOTE, "/instances/%s" % DoGet(_REMOTE, '/instances')[0])['RemainingAncestor']
        self.assertEqual(1, len(DoGet(_REMOTE, '/patients')))
        self.assertEqual(1, len(DoGet(_REMOTE, '/studies')))
        self.assertEqual(1, len(DoGet(_REMOTE, '/series')))
        self.assertEqual(23, len(DoGet(_REMOTE, '/instances')))
        self.assertEqual('Series', r['Type'])
        self.assertEqual(kneeT1, r['ID'])

        r = DoDelete(_REMOTE, "/patients/%s" % kneePatient)['RemainingAncestor']
        self.assertEqual(0, len(DoGet(_REMOTE, '/patients')))
        self.assertEqual(0, len(DoGet(_REMOTE, '/studies')))
        self.assertEqual(0, len(DoGet(_REMOTE, '/series')))
        self.assertEqual(0, len(DoGet(_REMOTE, '/instances')))
        self.assertEqual(None, r)

        DropOrthanc(_REMOTE)
        self.assertEqual('0', DoGet(_REMOTE, '/statistics')['TotalDiskSize'])
        self.assertEqual('0', DoGet(_REMOTE, '/statistics')['TotalUncompressedSize'])

    def test_delete_cascade(self):
        # make sure deleting the last instance of a study deletes the series, study and patient

        self.assertEqual(0, len(DoGet(_REMOTE, '/instances')))  # make sure orthanc is empty when starting the test
        a = UploadInstance(_REMOTE, 'DummyCT.dcm')['ID']
        self.assertEqual(1, len(DoGet(_REMOTE, '/instances')))
        self.assertEqual(1, len(DoGet(_REMOTE, '/series')))
        self.assertEqual(1, len(DoGet(_REMOTE, '/studies')))
        self.assertEqual(1, len(DoGet(_REMOTE, '/patients')))

        DoDelete(_REMOTE, '/instances/%s' % a)        

        self.assertEqual(0, len(DoGet(_REMOTE, '/instances')))
        self.assertEqual(0, len(DoGet(_REMOTE, '/series')))
        self.assertEqual(0, len(DoGet(_REMOTE, '/studies')))
        self.assertEqual(0, len(DoGet(_REMOTE, '/patients')))


    def test_multiframe(self):
        i = UploadInstance(_REMOTE, 'Multiframe.dcm')['ID']
        self.assertEqual(76, len(DoGet(_REMOTE, '/instances/%s/frames' % i)))

        im = GetImage(_REMOTE, '/instances/%s/frames/0/preview' % i)
        self.assertEqual("L", im.mode)
        self.assertEqual(512, im.size[0])
        self.assertEqual(512, im.size[1])
  
        DoGet(_REMOTE, '/instances/%s/frames/0/image-uint8' % i)
        DoGet(_REMOTE, '/instances/%s/frames/0/image-uint16' % i)
        DoGet(_REMOTE, '/instances/%s/frames/75/preview' % i)
        self.assertRaises(Exception, lambda: DoGet(_REMOTE, '/instances/%s/frames/aaa/preview' % i))
        self.assertRaises(Exception, lambda: DoGet(_REMOTE, '/instances/%s/frames/76/preview' % i))


    def test_changes(self):
        # Check emptiness
        c = DoGet(_REMOTE, '/changes')
        self.assertEqual(0, len(c['Changes']))
        #self.assertEqual(0, c['Last'])   # Not true anymore for Orthanc >= 1.5.2
        self.assertTrue(c['Done'])
        c = DoGet(_REMOTE, '/changes?last')
        self.assertEqual(0, len(c['Changes']))
        #self.assertEqual(0, c['Last'])   # Not true anymore for Orthanc >= 1.5.2
        self.assertTrue(c['Done'])

        # Add 1 instance
        i = UploadInstance(_REMOTE, 'Brainix/Flair/IM-0001-0001.dcm')['ID']
        c = DoGet(_REMOTE, '/changes')
        begin = c['Last']
        self.assertEqual(4, len(c['Changes']))
        self.assertTrue(c['Done'])
        self.assertEqual(c['Changes'][-1]['Seq'], c['Last'])

        # Check the order in which the creation events are reported
        self.assertEqual(c['Changes'][0]['ChangeType'], 'NewInstance')
        self.assertEqual(c['Changes'][1]['ChangeType'], 'NewSeries')
        self.assertEqual(c['Changes'][2]['ChangeType'], 'NewStudy')
        self.assertEqual(c['Changes'][3]['ChangeType'], 'NewPatient')

        c = DoGet(_REMOTE, '/changes?last')
        self.assertEqual(1, len(c['Changes']))
        self.assertEqual(begin, c['Last'])
        self.assertTrue(c['Done'])
        c = DoGet(_REMOTE, '/changes?limit=1&since=' + str(begin - 1))
        self.assertEqual(1, len(c['Changes']))
        self.assertEqual(begin, c['Last'])
        self.assertTrue(c['Done'])
        c = DoGet(_REMOTE, '/changes?limit=1&since=' + str(begin - 2))
        self.assertEqual(1, len(c['Changes']))
        self.assertEqual(begin - 1, c['Last'])
        self.assertFalse(c['Done'])
        c = DoGet(_REMOTE, '/changes?limit=1&since=' + str(begin - 3))
        self.assertEqual(1, len(c['Changes']))
        self.assertEqual(begin - 2, c['Last'])
        self.assertFalse(c['Done'])

        UploadFolder(_REMOTE, 'Knee/T1')
        UploadFolder(_REMOTE, 'Knee/T2')
        since = begin
        countPatients = 0
        countStudies = 0
        countSeries = 0
        countInstances = 0
        completed = 0
        while True:
            c = DoGet(_REMOTE, '/changes', { 'since' : since, 'limit' : 3 })
            since = c['Last']
            for i in c['Changes']:
                if i['ResourceType'] == 'Instance':
                    countInstances += 1
                if i['ResourceType'] == 'Patient':
                    countPatients += 1
                if i['ResourceType'] == 'Study':
                    countStudies += 1
                if i['ResourceType'] == 'Series':
                    countSeries += 1
                if i['ChangeType'] == 'NewInstance':
                    countInstances += 1
                if i['ChangeType'] == 'NewPatient':
                    countPatients += 1
                if i['ChangeType'] == 'NewStudy':
                    countStudies += 1
                if i['ChangeType'] == 'NewSeries':
                    countSeries += 1
                if i['ChangeType'] == 'CompletedSeries':
                    completed += 1
                self.assertTrue('ID' in i)
                self.assertTrue('Path' in i)
                self.assertTrue('Seq' in i)
            if c['Done']:
                break

        self.assertEqual(2 * 50, countInstances)
        self.assertEqual(2 * 1, countPatients)
        self.assertEqual(2 * 1, countStudies)
        self.assertEqual(2 * 2, countSeries)
        self.assertEqual(0, completed)


    def test_archive(self):
        UploadInstance(_REMOTE, 'Knee/T1/IM-0001-0001.dcm')
        UploadInstance(_REMOTE, 'Knee/T2/IM-0001-0001.dcm')
        knee = 'ca29faea-b6a0e17f-067743a1-8b778011-a48b2a17'

        z = GetArchive(_REMOTE, '/patients/%s/archive' % knee)
        self.assertEqual(2, len(z.namelist()))

        z = GetArchive(_REMOTE, '/studies/%s/archive' % DoGet(_REMOTE, '/studies')[0])
        self.assertEqual(2, len(z.namelist()))

        z = GetArchive(_REMOTE, '/series/%s/archive' % DoGet(_REMOTE, '/series')[0])
        self.assertEqual(1, len(z.namelist()))

        UploadInstance(_REMOTE, 'Brainix/Flair/IM-0001-0001.dcm')
        brainix = '16738bc3-e47ed42a-43ce044c-a3414a45-cb069bd0'

        z = GetArchive(_REMOTE, '/patients/%s/archive' % knee)
        self.assertEqual(2, len(z.namelist()))

        z = PostArchive(_REMOTE, '/tools/create-archive', {
            'Resources' : [ brainix, knee ]
            })
        self.assertEqual(3, len(z.namelist()))

        z = PostArchive(_REMOTE, '/patients/%s/archive' % knee, {
            'Synchronous' : True
            })
        self.assertEqual(2, len(z.namelist()))
       

    def test_media_archive(self):
        UploadInstance(_REMOTE, 'Knee/T1/IM-0001-0001.dcm')
        UploadInstance(_REMOTE, 'Knee/T2/IM-0001-0001.dcm')

        z = GetArchive(_REMOTE, '/patients/%s/media' % DoGet(_REMOTE, '/patients')[0])
        self.assertEqual(3, len(z.namelist()))
        self.assertTrue('IMAGES/IM0' in z.namelist())
        self.assertTrue('IMAGES/IM1' in z.namelist())
        self.assertTrue('DICOMDIR' in z.namelist())

        try:
            os.remove('/tmp/DICOMDIR')
        except:
            # The file does not exist
            pass

        z.extract('DICOMDIR', '/tmp')
        a = subprocess.check_output([ FindExecutable('dciodvfy'), '/tmp/DICOMDIR' ],
                                    stderr = subprocess.STDOUT).split('\n')
        self.assertEqual(3, len(a))
        self.assertTrue(a[0].startswith('Warning'))
        self.assertEqual('BasicDirectory', a[1])
        self.assertEqual('', a[2])

        a = subprocess.check_output([ FindExecutable('dcentvfy'), '/tmp/DICOMDIR' ],
                                    stderr = subprocess.STDOUT).split('\n')
        self.assertEqual(1, len(a))
        self.assertEqual('', a[0])

        a = subprocess.check_output([ FindExecutable('dcm2xml'), '/tmp/DICOMDIR' ])
        self.assertTrue(re.search('1.3.46.670589.11.17521.5.0.3124.2008081908590448738', a) != None)
        self.assertTrue(re.search('1.3.46.670589.11.17521.5.0.3124.2008081909113806560', a) != None)

        os.remove('/tmp/DICOMDIR')


    def test_protection(self):
        UploadInstance(_REMOTE, 'Knee/T1/IM-0001-0001.dcm')
        UploadInstance(_REMOTE, 'Brainix/Flair/IM-0001-0001.dcm')
        self.assertEqual(2, len(DoGet(_REMOTE, '/patients')))
        a = DoGet(_REMOTE, '/patients')[0]
        b = DoGet(_REMOTE, '/patients')[1]
        self.assertEqual(0, DoGet(_REMOTE, '/patients/%s/protected' % a))
        DoPut(_REMOTE, '/patients/%s/protected' % a, '0', 'text/plain')
        self.assertEqual(0, DoGet(_REMOTE, '/patients/%s/protected' % a))
        DoPut(_REMOTE, '/patients/%s/protected' % a, '1', 'text/plain')
        self.assertEqual(1, DoGet(_REMOTE, '/patients/%s/protected' % a))
        DoPut(_REMOTE, '/patients/%s/protected' % a, '0', 'text/plain')
        self.assertEqual(0, DoGet(_REMOTE, '/patients/%s/protected' % a))


    def test_raw_tags(self):
        i = UploadInstance(_REMOTE, 'PrivateTags.dcm')['ID']

        dicom = DoGet(_REMOTE, '/instances/%s/file' % i)
        self.assertEqual('1a7c56cb02d6e742cc9c856a8ac182e3', ComputeMD5(dicom))

        s = '/instances/%s/content/' % i

        self.assertEqual('LOGIQBOOK', DoGet(_REMOTE, s + '0008-1010').strip())
        self.assertRaises(Exception, lambda: DoGet(_REMOTE, s + '0008-1011'))

        self.assertEqual('Abdomen', DoGet(_REMOTE, s + '7fe1-1001/0/7fe1-1008/0/7fe1-1057').strip())
        self.assertEqual('cla_3c', DoGet(_REMOTE, s + '7fe1-1001/0/7fe1-1008/8/7fe1-1057').strip())

        UploadInstance(_REMOTE, 'Brainix/Epi/IM-0001-0001.dcm')
        UploadInstance(_REMOTE, 'Brainix/Flair/IM-0001-0001.dcm')
        UploadInstance(_REMOTE, 'Knee/T1/IM-0001-0001.dcm')
        UploadInstance(_REMOTE, 'Knee/T2/IM-0001-0001.dcm')

        for i in DoGet(_REMOTE, '/instances'):
            aid = DoGet(_REMOTE, '/instances/%s' % i)['MainDicomTags']['SOPInstanceUID']
            self.assertEqual(aid, DoGet(_REMOTE, '/instances/%s/content/0008-0018' % i).replace(chr(0), ''))


    def test_raw_tags_mdn(self):
        # Bug reported by Cyril Paulus
        i = UploadInstance(_REMOTE, 'PrivateMDNTags.dcm')['ID']
        self.assertAlmostEqual(0.000027, DoGet(_REMOTE, '/instances/%s/content/7053-1000' % i))


    def test_modify_instance(self):
        i = UploadInstance(_REMOTE, 'PrivateTags.dcm')['ID']
        modified = DoPost(_REMOTE, '/instances/%s/modify' % i,
                          json.dumps({
                    "Replace" : {
                        "PatientName" : "hello",
                        #"PatientID" : "world"
                        },
                    "Remove" : [ "StationName" ],
                    "RemovePrivateTags" : True
                    }),
                          'application/json')
        j = DoPost(_REMOTE, '/instances', modified, 'application/dicom')['ID']

        self.assertNotEqual('hello', DoGet(_REMOTE, '/instances/%s/content/0010-0010' % i).strip())
        #self.assertNotEqual('world', DoGet(_REMOTE, '/instances/%s/content/0010-0020' % i).strip())
        self.assertEqual('LOGIQBOOK', DoGet(_REMOTE, '/instances/%s/content/0008-1010' % i).strip())
        DoGet(_REMOTE, '/instances/%s/content/6003-1010' % i)  # Some private tag

        self.assertEqual('hello', DoGet(_REMOTE, '/instances/%s/content/0010-0010' % j).strip())
        #self.assertEqual('world', DoGet(_REMOTE, '/instances/%s/content/0010-0020' % j).strip())
        self.assertRaises(Exception, lambda: DoGet(_REMOTE, '/instances/%s/content/0008-1010' % j))
        self.assertRaises(Exception, lambda: DoGet(_REMOTE, '/instances/%s/content/6003-1010' % j))


    def test_modify_series(self):
        # Upload 4 images from the same series
        for i in range(4):
            UploadInstance(_REMOTE, 'Brainix/Epi/IM-0001-000%d.dcm' % (i + 1))

        origSeries = DoGet(_REMOTE, '/series')[0]
        newSeries = DoPost(_REMOTE, '/series/%s/modify' % origSeries,
                           '{"Replace":{"PatientName":"Jodogne"}}',
                           'application/json')['ID']

        self.assertEqual(origSeries, DoGet(_REMOTE, '/series/%s' % newSeries)['ModifiedFrom'])
        instances = DoGet(_REMOTE, '/series/%s' % newSeries)['Instances']
        self.assertEqual(4, len(instances))
        for i in instances:
            j = DoGet(_REMOTE, '/instances/%s' % i)['ModifiedFrom']
            self.assertEqual(newSeries, DoGet(_REMOTE, '/instances/%s' % i)['ParentSeries'])
            self.assertEqual(origSeries, DoGet(_REMOTE, '/instances/%s' % j)['ParentSeries'])

            self.assertEqual('Jodogne', DoGet(_REMOTE, '/instances/%s/content/0010-0010' % i).strip())
            self.assertNotEqual('Jodogne', DoGet(_REMOTE, '/instances/%s/content/0010-0010' % j).strip())


    def test_modify_study(self):
        # Upload 4 images from the 2 series of the same study
        for i in range(4):
            UploadInstance(_REMOTE, 'Brainix/Flair/IM-0001-000%d.dcm' % (i + 1))
            UploadInstance(_REMOTE, 'Brainix/Epi/IM-0001-000%d.dcm' % (i + 1))

        origStudy = DoGet(_REMOTE, '/studies')[0]
        newStudy = DoPost(_REMOTE, '/studies/%s/modify' % origStudy,
                          '{"Replace":{"PatientName":"Jodogne"}}',
                          'application/json')['ID']

        self.assertEqual(origStudy, DoGet(_REMOTE, '/studies/%s' % newStudy)['ModifiedFrom'])
        series = DoGet(_REMOTE, '/studies/%s' % newStudy)['Series']
        self.assertEqual(2, len(series))
        for s in series:
            ss = DoGet(_REMOTE, '/series/%s' % s)['ModifiedFrom']
            self.assertEqual(newStudy, DoGet(_REMOTE, '/series/%s' % s)['ParentStudy'])
            self.assertEqual(origStudy, DoGet(_REMOTE, '/series/%s' % ss)['ParentStudy'])

            instances = DoGet(_REMOTE, '/series/%s' % s)['Instances']
            for i in instances:
                j = DoGet(_REMOTE, '/instances/%s' % i)['ModifiedFrom']
                self.assertEqual(s, DoGet(_REMOTE, '/instances/%s' % i)['ParentSeries'])
                self.assertEqual(ss, DoGet(_REMOTE, '/instances/%s' % j)['ParentSeries'])

                self.assertEqual('Jodogne', DoGet(_REMOTE, '/instances/%s/content/0010-0010' % i).strip())
                self.assertNotEqual('Jodogne', DoGet(_REMOTE, '/instances/%s/content/0010-0010' % j).strip())


    def test_anonymize_series(self):
        # Upload 4 images from the same series
        for i in range(4):
            UploadInstance(_REMOTE, 'Brainix/Epi/IM-0001-000%d.dcm' % (i + 1))

        origSeries = DoGet(_REMOTE, '/series')[0]
        newSeries = DoPost(_REMOTE, '/series/%s/anonymize' % origSeries,
                           '{}',
                           'application/json')['ID']

        self.assertEqual(origSeries, DoGet(_REMOTE, '/series/%s' % newSeries)['AnonymizedFrom'])
        instances = DoGet(_REMOTE, '/series/%s' % newSeries)['Instances']
        self.assertEqual(4, len(instances))
        for i in instances:
            j = DoGet(_REMOTE, '/instances/%s' % i)['AnonymizedFrom']
            self.assertEqual(newSeries, DoGet(_REMOTE, '/instances/%s' % i)['ParentSeries'])
            self.assertEqual(origSeries, DoGet(_REMOTE, '/instances/%s' % j)['ParentSeries'])

            DoGet(_REMOTE, '/instances/%s/content/0008-1010' % j)
            self.assertRaises(Exception, lambda: DoGet(_REMOTE, '/instances/%s/content/0008-1010' % i))


    def test_anonymize_study(self):
        # Upload 4 images from the 2 series of the same study
        for i in range(4):
            UploadInstance(_REMOTE, 'Brainix/Flair/IM-0001-000%d.dcm' % (i + 1))
            UploadInstance(_REMOTE, 'Brainix/Epi/IM-0001-000%d.dcm' % (i + 1))

        origStudy = DoGet(_REMOTE, '/studies')[0]
        newStudy = DoPost(_REMOTE,'/studies/%s/anonymize' % origStudy,
                          '{"Replace":{"PatientName":"Jodogne"}}',
                          'application/json')['ID']

        self.assertEqual(origStudy, DoGet(_REMOTE, '/studies/%s' % newStudy)['AnonymizedFrom'])
        series = DoGet(_REMOTE, '/studies/%s' % newStudy)['Series']
        self.assertEqual(2, len(series))
        for s in series:
            ss = DoGet(_REMOTE, '/series/%s' % s)['AnonymizedFrom']
            self.assertEqual(newStudy, DoGet(_REMOTE, '/series/%s' % s)['ParentStudy'])
            self.assertEqual(origStudy, DoGet(_REMOTE, '/series/%s' % ss)['ParentStudy'])

            instances = DoGet(_REMOTE, '/series/%s' % s)['Instances']
            for i in instances:
                j = DoGet(_REMOTE, '/instances/%s' % i)['AnonymizedFrom']
                self.assertEqual(s, DoGet(_REMOTE, '/instances/%s' % i)['ParentSeries'])
                self.assertEqual(ss, DoGet(_REMOTE, '/instances/%s' % j)['ParentSeries'])

                self.assertEqual('Jodogne', DoGet(_REMOTE, '/instances/%s/content/0010-0010' % i).strip())
                self.assertNotEqual('Jodogne', DoGet(_REMOTE, '/instances/%s/content/0010-0010' % j).strip())



    def test_storescu(self):
        # Check emptiness
        e = DoGet(_REMOTE, '/exports')
        self.assertEqual(0, len(e['Exports']))
        self.assertEqual(0, e['Last'])
        self.assertTrue(e['Done'])
        e = DoGet(_REMOTE, '/exports?last')
        self.assertEqual(0, len(e['Exports']))
        self.assertEqual(0, e['Last'])
        self.assertTrue(e['Done'])

        # Add 1 instance
        i = UploadInstance(_REMOTE, 'DummyCT.dcm')['ID']
        self.assertEqual(0, len(DoGet(_LOCAL, '/patients')))

        # Export the instance
        j = DoPost(_REMOTE, '/modalities/orthanctest/store', str(i), 'text/plain')  # instance
        self.assertEqual(1, len(DoGet(_LOCAL, '/patients')))
        self.assertEqual(1, len(DoGet(_LOCAL, '/studies')))
        self.assertEqual(1, len(DoGet(_LOCAL, '/series')))
        self.assertEqual(1, len(DoGet(_LOCAL, '/instances')))

        e = DoGet(_REMOTE, '/exports')
        self.assertEqual(1, len(e['Exports']))
        self.assertTrue(e['Done'])
        self.assertEqual(e['Exports'][-1]['Seq'], e['Last'])
        e = DoGet(_REMOTE, '/exports?limit=1')
        self.assertEqual(1, len(e['Exports']))
        self.assertTrue(e['Done'])
        self.assertEqual(e['Exports'][-1]['Seq'], e['Last'])
        e = DoGet(_REMOTE, '/exports?last')
        self.assertEqual(1, len(e['Exports']))
        self.assertTrue(e['Done'])
        self.assertEqual(e['Exports'][-1]['Seq'], e['Last'])
        seqInstance = e['Last']

        # Export the series
        j = DoPost(_REMOTE, '/modalities/orthanctest/store', 'f2635388-f01d497a-15f7c06b-ad7dba06-c4c599fe', 'text/plain')

        e = DoGet(_REMOTE, '/exports')
        self.assertEqual(2, len(e['Exports']))
        self.assertTrue(e['Done'])
        self.assertEqual(e['Exports'][-1]['Seq'], e['Last'])
        seqSeries = e['Last']
        self.assertNotEqual(seqInstance, seqSeries)
        e = DoGet(_REMOTE, '/exports?limit=1&since=0')
        self.assertEqual(1, len(e['Exports']))
        self.assertFalse(e['Done'])
        self.assertEqual(e['Exports'][-1]['Seq'], seqInstance)
        e = DoGet(_REMOTE, '/exports?limit=1&since=' + str(seqInstance))
        self.assertEqual(1, len(e['Exports']))
        self.assertTrue(e['Done'])
        self.assertEqual(e['Exports'][-1]['Seq'], seqSeries)
        e = DoGet(_REMOTE, '/exports?last')
        self.assertEqual(1, len(e['Exports']))
        self.assertTrue(e['Done'])
        self.assertEqual(e['Exports'][-1]['Seq'], seqSeries)

        # Export the study
        j = DoPost(_REMOTE, '/modalities/orthanctest/store', 'b9c08539-26f93bde-c81ab0d7-bffaf2cb-a4d0bdd0', 'text/plain')
        seqStudy = DoGet(_REMOTE, '/exports')['Last']

        # Export the patient
        j = DoPost(_REMOTE, '/modalities/orthanctest/store', '6816cb19-844d5aee-85245eba-28e841e6-2414fae2', 'text/plain')
        self.assertEqual(1, len(DoGet(_LOCAL, '/patients')))
        self.assertEqual(1, len(DoGet(_LOCAL, '/studies')))
        self.assertEqual(1, len(DoGet(_LOCAL, '/series')))
        self.assertEqual(1, len(DoGet(_LOCAL, '/instances')))

        e = DoGet(_REMOTE, '/exports')
        self.assertEqual(4, len(e['Exports']))
        self.assertTrue(e['Done'])
        self.assertEqual(e['Exports'][-1]['Seq'], e['Last'])
        seqPatient = e['Last']
        self.assertNotEqual(seqInstance, seqSeries)
        self.assertNotEqual(seqSeries, seqStudy)
        self.assertNotEqual(seqStudy, seqPatient)
        self.assertTrue(seqInstance < seqSeries)
        self.assertTrue(seqSeries < seqStudy)
        self.assertTrue(seqStudy < seqPatient)
        e = DoGet(_REMOTE, '/exports?limit=1&since=0')
        self.assertEqual(1, len(e['Exports']))
        self.assertFalse(e['Done'])
        self.assertEqual(e['Exports'][-1]['Seq'], seqInstance)
        e = DoGet(_REMOTE, '/exports?limit=1&since=' + str(seqInstance))
        self.assertEqual(1, len(e['Exports']))
        self.assertFalse(e['Done'])
        self.assertEqual(e['Exports'][-1]['Seq'], seqSeries)
        e = DoGet(_REMOTE, '/exports?limit=1&since=' + str(seqSeries))
        self.assertEqual(1, len(e['Exports']))
        self.assertFalse(e['Done'])
        self.assertEqual(e['Exports'][-1]['Seq'], seqStudy)
        e = DoGet(_REMOTE, '/exports?limit=1&since=' + str(seqStudy))
        self.assertEqual(1, len(e['Exports']))
        self.assertTrue(e['Done'])
        self.assertEqual(e['Exports'][-1]['Seq'], seqPatient)
        e = DoGet(_REMOTE, '/exports?last')
        self.assertEqual(1, len(e['Exports']))
        self.assertTrue(e['Done'])
        self.assertEqual(e['Exports'][-1]['Seq'], seqPatient)


        # Check the content of the logged information
        e = DoGet(_REMOTE, '/exports')['Exports']

        if 'PatientID' in e[0]:
            # Since Orthanc 0.8.6
            patient = 'PatientID'
            study = 'StudyInstanceUID'
            series = 'SeriesInstanceUID'
            instance = 'SOPInstanceUID'
        else:
            # Up to Orthanc 0.8.5
            patient = 'PatientId'
            study = 'StudyInstanceUid'
            series = 'SeriesInstanceUid'
            instance = 'SopInstanceUid'

        for k in range(4):
            self.assertTrue('Date' in e[k])
            self.assertTrue('Seq' in e[k])
            self.assertEqual('orthanctest', e[k]['RemoteModality'])

        self.assertEqual(10, len(e[0]))
        self.assertEqual('Instance', e[0]['ResourceType'])
        self.assertEqual('66a662ce-7430e543-bad44d47-0dc5a943-ec7a538d', e[0]['ID'])
        self.assertEqual('/instances/66a662ce-7430e543-bad44d47-0dc5a943-ec7a538d', e[0]['Path'])
        self.assertEqual('1.2.840.113619.2.176.2025.1499492.7040.1171286242.109', e[0][instance])
        self.assertEqual('1.2.840.113619.2.176.2025.1499492.7391.1171285944.394', e[0][series])
        self.assertEqual('1.2.840.113619.2.176.2025.1499492.7391.1171285944.390', e[0][study])
        self.assertEqual('ozp00SjY2xG', e[0][patient])

        self.assertEqual(9, len(e[1]))
        self.assertEqual('Series', e[1]['ResourceType'])
        self.assertEqual('f2635388-f01d497a-15f7c06b-ad7dba06-c4c599fe', e[1]['ID'])
        self.assertEqual('/series/f2635388-f01d497a-15f7c06b-ad7dba06-c4c599fe', e[1]['Path'])
        self.assertEqual('1.2.840.113619.2.176.2025.1499492.7391.1171285944.394', e[1][series])
        self.assertEqual('1.2.840.113619.2.176.2025.1499492.7391.1171285944.390', e[1][study])
        self.assertEqual('ozp00SjY2xG', e[1][patient])

        self.assertEqual(8, len(e[2]))
        self.assertEqual('Study', e[2]['ResourceType'])
        self.assertEqual('b9c08539-26f93bde-c81ab0d7-bffaf2cb-a4d0bdd0', e[2]['ID'])
        self.assertEqual('/studies/b9c08539-26f93bde-c81ab0d7-bffaf2cb-a4d0bdd0', e[2]['Path'])
        self.assertEqual('1.2.840.113619.2.176.2025.1499492.7391.1171285944.390', e[2][study])
        self.assertEqual('ozp00SjY2xG', e[2][patient])

        self.assertEqual(7, len(e[3]))
        self.assertEqual('Patient', e[3]['ResourceType'])
        self.assertEqual('6816cb19-844d5aee-85245eba-28e841e6-2414fae2', e[3]['ID'])
        self.assertEqual('/patients/6816cb19-844d5aee-85245eba-28e841e6-2414fae2', e[3]['Path'])
        self.assertEqual('ozp00SjY2xG', e[3][patient])

        DropOrthanc(_REMOTE)
        self.assertEqual(0, len(DoGet(_REMOTE, '/exports')['Exports']))


    def test_store_peer(self):
        self.assertEqual(0, len(DoGet(_LOCAL, '/exports')['Exports']))
        self.assertEqual(0, len(DoGet(_REMOTE, '/exports')['Exports']))

        i = UploadInstance(_REMOTE, 'DummyCT.dcm')['ID']
        self.assertEqual(0, len(DoGet(_LOCAL, '/patients')))
        self.assertEqual(1, len(DoGet(_REMOTE, '/patients')))

        j = DoPost(_REMOTE, '/peers/peer/store', str(i), 'text/plain')
        self.assertEqual(1, len(DoGet(_LOCAL, '/patients')))
        self.assertEqual(1, len(DoGet(_REMOTE, '/patients')))

        self.assertEqual(1, len(DoGet(_REMOTE, '/exports')['Exports']))

        DropOrthanc(_REMOTE)
        self.assertEqual(0, len(DoGet(_REMOTE, '/exports')['Exports']))


    def test_bulk_storescu(self):
        self.assertEqual(0, len(DoGet(_LOCAL, '/patients')))
        
        a = UploadInstance(_REMOTE, 'Knee/T1/IM-0001-0001.dcm')
        b = UploadInstance(_REMOTE, 'Knee/T2/IM-0001-0001.dcm')

        j = DoPost(_REMOTE, '/modalities/orthanctest/store', [ a['ID'], b['ID'] ], 'application/json')
        self.assertEqual(2, len(DoGet(_LOCAL, '/instances')))

        DropOrthanc(_LOCAL)

        # Send using patient's UUID
        self.assertEqual(0, len(DoGet(_LOCAL, '/instances')))
        j = DoPost(_REMOTE, '/modalities/orthanctest/store', 
                   [ 'ca29faea-b6a0e17f-067743a1-8b778011-a48b2a17' ], 'application/json')
        self.assertEqual(2, len(DoGet(_LOCAL, '/instances')))
        

    def test_color(self):
        i = UploadInstance(_REMOTE, 'ColorTestMalaterre.dcm')['ID']
        im = GetImage(_REMOTE, '/instances/%s/preview' % i)
        self.assertEqual("RGB", im.mode)
        self.assertEqual(41, im.size[0])
        self.assertEqual(41, im.size[1])

        # http://effbot.org/zone/pil-comparing-images.htm
        truth = Image.open(GetDatabasePath('ColorTestMalaterre.png'))
        self.assertTrue(ImageChops.difference(im, truth).getbbox() is None)


    def test_faking_ruby_put(self):
        UploadInstance(_REMOTE, 'Knee/T1/IM-0001-0001.dcm')
        UploadInstance(_REMOTE, 'Brainix/Flair/IM-0001-0001.dcm')
        self.assertEqual(2, len(DoGet(_REMOTE, '/patients')))
        a = DoGet(_REMOTE, '/patients')[0]
        b = DoGet(_REMOTE, '/patients')[1]
        self.assertEqual(0, DoGet(_REMOTE, '/patients/%s/protected' % a))
        DoGet(_REMOTE, '/patients/%s/protected' % a, data = { '_method' : 'PUT' }, body = '0')
        self.assertEqual(0, DoGet(_REMOTE, '/patients/%s/protected' % a))
        DoGet(_REMOTE, '/patients/%s/protected' % a, data = { '_method' : 'PUT' }, body = '1')
        self.assertEqual(1, DoGet(_REMOTE, '/patients/%s/protected' % a))
        DoGet(_REMOTE, '/patients/%s/protected' % a, data = { '_method' : 'PUT' }, body = '0')
        self.assertEqual(0, DoGet(_REMOTE, '/patients/%s/protected' % a))


    def test_faking_ruby_delete(self):
        UploadInstance(_REMOTE, 'Knee/T1/IM-0001-0001.dcm')
        UploadInstance(_REMOTE, 'Brainix/Flair/IM-0001-0001.dcm')
        self.assertEqual(2, len(DoGet(_REMOTE, '/patients')))
        a = DoGet(_REMOTE, '/patients')[0]
        b = DoGet(_REMOTE, '/patients')[1]
        DoGet(_REMOTE, '/patients/%s' % a, data = { '_method' : 'DELETE' })
        self.assertEqual(1, len(DoGet(_REMOTE, '/patients')))
        DoGet(_REMOTE, '/patients/%s' % b, data = { '_method' : 'DELETE' })
        self.assertEqual(0, len(DoGet(_REMOTE, '/patients')))


    def test_faking_google_put(self):
        UploadInstance(_REMOTE, 'Knee/T1/IM-0001-0001.dcm')
        UploadInstance(_REMOTE, 'Brainix/Flair/IM-0001-0001.dcm')
        self.assertEqual(2, len(DoGet(_REMOTE, '/patients')))
        a = DoGet(_REMOTE, '/patients')[0]
        b = DoGet(_REMOTE, '/patients')[1]
        self.assertEqual(0, DoGet(_REMOTE, '/patients/%s/protected' % a))
        DoPost(_REMOTE, '/patients/%s/protected' % a, headers = { 'X-HTTP-Method-Override' : 'PUT' }, data = '0')
        self.assertEqual(0, DoGet(_REMOTE, '/patients/%s/protected' % a))
        DoPost(_REMOTE, '/patients/%s/protected' % a, headers = { 'X-HTTP-Method-Override' : 'PUT' }, data = '1')
        self.assertEqual(1, DoGet(_REMOTE, '/patients/%s/protected' % a))
        DoPost(_REMOTE, '/patients/%s/protected' % a, headers = { 'X-HTTP-Method-Override' : 'PUT' }, data = '0')
        self.assertEqual(0, DoGet(_REMOTE, '/patients/%s/protected' % a))


    def test_faking_google_delete(self):
        UploadInstance(_REMOTE, 'Knee/T1/IM-0001-0001.dcm')
        UploadInstance(_REMOTE, 'Brainix/Flair/IM-0001-0001.dcm')
        self.assertEqual(2, len(DoGet(_REMOTE, '/patients')))
        a = DoGet(_REMOTE, '/patients')[0]
        b = DoGet(_REMOTE, '/patients')[1]
        DoPost(_REMOTE, '/patients/%s' % a, headers = { 'X-HTTP-Method-Override' : 'DELETE' })
        self.assertEqual(1, len(DoGet(_REMOTE, '/patients')))
        DoPost(_REMOTE, '/patients/%s' % b, headers = { 'X-HTTP-Method-Override' : 'DELETE' })
        self.assertEqual(0, len(DoGet(_REMOTE, '/patients')))


    def test_lua(self):
        self.assertEqual(42, DoPost(_REMOTE, '/tools/execute-script', 'print(42)'))
        self.assertTrue(IsDefinedInLua(_REMOTE, 'PrintRecursive'))
        self.assertFalse(IsDefinedInLua(_REMOTE, 'HelloWorld'))


    def test_metadata(self):
        UploadInstance(_REMOTE, 'Knee/T1/IM-0001-0001.dcm')
        p = DoGet(_REMOTE, '/patients')[0]
        i = DoGet(_REMOTE, '/instances')[0]
        series = DoGet(_REMOTE, '/series')[0]

        m = DoGet(_REMOTE, '/patients/%s/metadata' % p)
        if IsOrthancVersionAbove(_REMOTE, 1, 11, 0):
            self.assertEqual(2, len(m))
            self.assertTrue('MainDicomTagsSignature' in m)
        else:
            self.assertEqual(1, len(m))
        self.assertTrue('LastUpdate' in m)

        # The lines below failed on Orthanc <= 1.8.2
        self.assertRaises(Exception, lambda: DoGet(_REMOTE, '/studies/%s/metadata' % p))
        self.assertRaises(Exception, lambda: DoGet(_REMOTE, '/series/%s/metadata' % p))
        self.assertRaises(Exception, lambda: DoGet(_REMOTE, '/instances/%s/metadata' % p))

        m = DoGet(_REMOTE, '/studies/%s/metadata' % DoGet(_REMOTE, '/studies')[0])
        if IsOrthancVersionAbove(_REMOTE, 1, 11, 0):
            self.assertEqual(2, len(m))
            self.assertTrue('MainDicomTagsSignature' in m)
        else:
            self.assertEqual(1, len(m))
        self.assertTrue('LastUpdate' in m)

        m = DoGet(_REMOTE, '/series/%s/metadata' % series)
        if IsOrthancVersionAbove(_REMOTE, 1, 11, 0):
            self.assertEqual(3, len(m))
            self.assertTrue('MainDicomTagsSignature' in m)
        else:
            self.assertEqual(2, len(m))
        self.assertTrue('LastUpdate' in m)

        # New in Orthanc 1.9.0
        self.assertTrue('RemoteAET' in m)
        self.assertEqual(DoGet(_REMOTE, '/series/%s/metadata/RemoteAET' % series), '')  # None, received by REST API

        m = DoGet(_REMOTE, '/instances/%s/metadata' % i)
        if IsOrthancVersionAbove(_REMOTE, 1, 11, 0):
            self.assertEqual(10, len(m))
            self.assertTrue('MainDicomTagsSignature' in m)
        elif IsOrthancVersionAbove(_REMOTE, 1, 9, 1):
            self.assertEqual(9, len(m))
            self.assertTrue('PixelDataOffset' in m)  # New in Orthanc 1.9.1
            self.assertEqual(int(DoGet(_REMOTE, '/instances/%s/metadata/PixelDataOffset' % i)), 0x0c78)
        else:
            self.assertEqual(8, len(m))

        self.assertTrue('IndexInSeries' in m)
        self.assertTrue('ReceptionDate' in m)
        self.assertTrue('RemoteAET' in m)
        self.assertTrue('Origin' in m)
        self.assertTrue('TransferSyntax' in m)
        self.assertTrue('SopClassUid' in m)
        self.assertTrue('RemoteIP' in m)
        self.assertTrue('HttpUsername' in m)
        self.assertEqual(DoGet(_REMOTE, '/instances/%s/metadata/IndexInSeries' % i), 1)
        self.assertEqual(DoGet(_REMOTE, '/instances/%s/metadata/Origin' % i), 'RestApi')
        self.assertEqual(DoGet(_REMOTE, '/instances/%s/metadata/RemoteAET' % i), '')  # None, received by REST API
        self.assertEqual(DoGet(_REMOTE, '/instances/%s/metadata/TransferSyntax' % i), '1.2.840.10008.1.2.4.91')  # JPEG2k
        self.assertEqual(DoGet(_REMOTE, '/instances/%s/metadata/SopClassUid' % i), '1.2.840.10008.5.1.4.1.1.4')

        # Play with custom metadata
        (headers, body) = DoPutRaw(_REMOTE, '/patients/%s/metadata/5555' % p, 'coucou')
        self.assertEqual('200', headers['status'])
        self.assertEqual('', body)

        if IsOrthancVersionAbove(_REMOTE, 1, 9, 2):
            self.assertEqual('"0-%s"' % ComputeMD5('coucou'), headers['etag'])
        else:
            self.assertFalse('ETag' in headers)
            self.assertFalse('etag' in headers)
            
        m = DoGet(_REMOTE, '/patients/%s/metadata' % p)
        if IsOrthancVersionAbove(_REMOTE, 1, 11, 0):
            self.assertEqual(3, len(m))
            self.assertTrue('MainDicomTagsSignature' in m)
        else:
            self.assertEqual(2, len(m))
        self.assertTrue('LastUpdate' in m)
        self.assertTrue('5555' in m)
        self.assertEqual('coucou', DoGet(_REMOTE, '/patients/%s/metadata/5555' % p))

        if IsOrthancVersionAbove(_REMOTE, 1, 9, 2):
            DoPut(_REMOTE, '/patients/%s/metadata/5555' % p, 'hello', headers = {
                'If-Match' : headers['etag']
            })
        else:
            DoPut(_REMOTE, '/patients/%s/metadata/5555' % p, 'hello')

        (headers, body) = DoGetRaw(_REMOTE, '/patients/%s/metadata/5555' % p)
        self.assertEqual('200', headers['status'])
        self.assertEqual('hello', body)

        if IsOrthancVersionAbove(_REMOTE, 1, 9, 2):
            DoDelete(_REMOTE, '/patients/%s/metadata/5555' % p, headers = {
                'If-Match' : headers['etag']
            })
        else:
            DoDelete(_REMOTE, '/patients/%s/metadata/5555' % p)
            
        m = DoGet(_REMOTE, '/patients/%s/metadata' % p)
        if IsOrthancVersionAbove(_REMOTE, 1, 11, 0):
            self.assertEqual(2, len(m))
            self.assertTrue('MainDicomTagsSignature' in m)
        else:
            self.assertEqual(1, len(m))
        self.assertTrue('LastUpdate' in m)


    def test_statistics(self):
        # Upload 16 instances
        for i in range(4):
            UploadInstance(_REMOTE, 'Brainix/Flair/IM-0001-000%d.dcm' % (i + 1))
            UploadInstance(_REMOTE, 'Brainix/Epi/IM-0001-000%d.dcm' % (i + 1))
            UploadInstance(_REMOTE, 'Knee/T1/IM-0001-000%d.dcm' % (i + 1))
            UploadInstance(_REMOTE, 'Knee/T2/IM-0001-000%d.dcm' % (i + 1))

        s = DoGet(_REMOTE, '/statistics')
        self.assertEqual(16, s['CountInstances'])
        self.assertEqual(2, s['CountPatients'])
        self.assertEqual(2, s['CountStudies'])
        self.assertEqual(4, s['CountSeries'])
        d = int(s['TotalUncompressedSize'])

        e = 0
        for patient in DoGet(_REMOTE, '/patients'):
            s = DoGet(_REMOTE, '/patients/%s/statistics' % patient)
            self.assertEqual(8, s['CountInstances'])
            self.assertEqual(1, s['CountStudies'])
            self.assertEqual(2, s['CountSeries'])
            e += int(s['UncompressedSize'])

        for study in DoGet(_REMOTE, '/studies'):
            s = DoGet(_REMOTE, '/studies/%s/statistics' % study)
            self.assertEqual(8, s['CountInstances'])
            self.assertEqual(2, s['CountSeries'])
            e += int(s['UncompressedSize'])

        for series in DoGet(_REMOTE, '/series'):
            s = DoGet(_REMOTE, '/series/%s/statistics' % series)
            self.assertEqual(4, s['CountInstances'])
            e += int(s['UncompressedSize'])

        self.assertEqual(3 * d, e)


    def test_custom_attachment(self):
        u = UploadInstance(_REMOTE, 'Brainix/Flair/IM-0001-0001.dcm') ['ID']

        patient = DoGet(_REMOTE, '/patients')[0]
        instance = DoGet(_REMOTE, '/instances')[0]
        size = int(DoGet(_REMOTE, '/patients/%s/statistics' % patient)['DiskSize'])
        self.assertEqual(size, int(DoGet(_REMOTE, '/statistics')['TotalDiskSize']))
        
        self.assertEqual(0, len(DoGet(_REMOTE, '/patients/%s/attachments' % patient)))
        self.assertTrue('dicom' in DoGet(_REMOTE, '/instances/%s/attachments' % instance))

        if IsOrthancVersionAbove(_REMOTE, 1, 9, 1):
            if IsDicomUntilPixelDataStored(_REMOTE):
                self.assertEqual(2, len(DoGet(_REMOTE, '/instances/%s/attachments' % instance)))
                self.assertTrue('dicom-until-pixel-data' in DoGet(_REMOTE, '/instances/%s/attachments' % instance))

                # New in Orthanc 1.10.0
                a = DoGet(_REMOTE, '/instances/%s/attachments?full' % instance)
                self.assertEqual(2, len(a))
                self.assertEqual(1, a['dicom'])
                self.assertEqual(3, a['dicom-until-pixel-data'])

            else:
                self.assertEqual(1, len(DoGet(_REMOTE, '/instances/%s/attachments' % instance)))

                # New in Orthanc 1.10.0
                a = DoGet(_REMOTE, '/instances/%s/attachments?full' % instance)
                self.assertEqual(1, len(a))
                self.assertEqual(1, a['dicom'])
        else:
            self.assertEqual(2, len(DoGet(_REMOTE, '/instances/%s/attachments' % instance)))
            self.assertTrue('dicom-as-json' in DoGet(_REMOTE, '/instances/%s/attachments' % instance))

            # New in Orthanc 1.10.0
            self.assertRaises(Exception, lambda: DoGet(
                _REMOTE, '/instances/%s/attachments?full' % instance))

        self.assertRaises(Exception, lambda: DoPut(_REMOTE, '/patients/%s/attachments/22' % patient, 'hello'))
        hello = 'hellohellohellohellohellohellohellohellohello'
        DoPut(_REMOTE, '/patients/%s/attachments/1025' % patient, hello)
        self.assertEqual(int(DoGet(_REMOTE, '/patients/%s/statistics' % patient)['DiskSize']),
                         int(DoGet(_REMOTE, '/statistics')['TotalDiskSize']))
        self.assertEqual(int(DoGet(_REMOTE, '/patients/%s/statistics' % patient)['DiskSize']),
                         size + int(DoGet(_REMOTE, '/patients/%s/attachments/1025/compressed-size' % patient)))

        DoPut(_REMOTE, '/patients/%s/attachments/1026' % patient, 'world')
        self.assertEqual(int(DoGet(_REMOTE, '/patients/%s/statistics' % patient)['DiskSize']),
                         int(DoGet(_REMOTE, '/statistics')['TotalDiskSize']))
        self.assertEqual(int(DoGet(_REMOTE, '/patients/%s/statistics' % patient)['DiskSize']),
                         size + 
                         int(DoGet(_REMOTE, '/patients/%s/attachments/1025/compressed-size' % patient)) +
                         int(DoGet(_REMOTE, '/patients/%s/attachments/1026/compressed-size' % patient)))

        self.assertEqual(2, len(DoGet(_REMOTE, '/patients/%s/attachments' % patient)))
        self.assertEqual(hello, DoGet(_REMOTE, '/patients/%s/attachments/1025/data' % patient))
        self.assertEqual('world', DoGet(_REMOTE, '/patients/%s/attachments/1026/data' % patient))
        DoPost(_REMOTE, '/patients/%s/attachments/1025/verify-md5' % patient)
        DoPost(_REMOTE, '/patients/%s/attachments/1026/verify-md5' % patient)
        DoPut(_REMOTE, '/patients/%s/attachments/1026' % patient, 'world2', headers = {
            'If-Match' : '0-%s' % ComputeMD5('world'),
        })

        (headers, body) = DoGetRaw(_REMOTE, '/patients/%s/attachments/1026/data' % patient)
        self.assertEqual('200', headers['status'])
        self.assertEqual('world2', body)

        self.assertRaises(Exception, lambda: DoDelete(_REMOTE, '/instances/%s/attachments/dicom' % instance))
        DoDelete(_REMOTE, '/patients/%s/attachments/1025' % patient, headers = {
            'If-Match' : '0-%s' % ComputeMD5(hello),
        })
        self.assertEqual(int(DoGet(_REMOTE, '/patients/%s/statistics' % patient)['DiskSize']),
                         int(DoGet(_REMOTE, '/statistics')['TotalDiskSize']))
        self.assertEqual(int(DoGet(_REMOTE, '/patients/%s/statistics' % patient)['DiskSize']),
                         size + int(DoGet(_REMOTE, '/patients/%s/attachments/1026/compressed-size' % patient)))

        self.assertEqual(1, len(DoGet(_REMOTE, '/patients/%s/attachments' % patient)))
        
        if IsOrthancVersionAbove(_REMOTE, 1, 9, 2):
            DoDelete(_REMOTE, '/patients/%s/attachments/1026' % patient, headers = {
                'If-Match' : headers['etag']
            })
        else:
            self.assertFalse('etag' in headers)
            DoDelete(_REMOTE, '/patients/%s/attachments/1026' % patient)
            
        self.assertEqual(0, len(DoGet(_REMOTE, '/patients/%s/attachments' % patient)))

        self.assertEqual(int(DoGet(_REMOTE, '/patients/%s/statistics' % patient)['DiskSize']), size)
        self.assertEqual(size, int(DoGet(_REMOTE, '/statistics')['TotalDiskSize']))


    def test_incoming_storescu(self):
        self.assertEqual(0, len(DoGet(_REMOTE, '/patients')))
        subprocess.check_call([ FindExecutable('storescu'),
                                _REMOTE['Server'], str(_REMOTE['DicomPort']),
                                GetDatabasePath('ColorTestImageJ.dcm') ])
        self.assertEqual(1, len(DoGet(_REMOTE, '/patients')))

        i = DoGet(_REMOTE, '/instances')
        self.assertEqual(1, len(i))
        m = DoGet(_REMOTE, '/instances/%s/metadata' % i[0])

        if IsOrthancVersionAbove(_REMOTE, 1, 11, 0):
            self.assertEqual(10, len(m))
            self.assertTrue('MainDicomTagsSignature' in m)  # New in Orthanc 1.11.0
        elif IsOrthancVersionAbove(_REMOTE, 1, 9, 1):
            self.assertEqual(9, len(m))
            self.assertTrue('PixelDataOffset' in m)  # New in Orthanc 1.9.1
        else:
            self.assertEqual(8, len(m))
            
        self.assertTrue('IndexInSeries' in m)
        self.assertTrue('ReceptionDate' in m)
        self.assertTrue('RemoteAET' in m)
        self.assertTrue('Origin' in m)
        self.assertTrue('TransferSyntax' in m)
        self.assertTrue('SopClassUid' in m)
        self.assertTrue('RemoteIP' in m)
        self.assertTrue('CalledAET' in m)
        self.assertEqual(DoGet(_REMOTE, '/instances/%s/metadata/IndexInSeries' % i[0]), 1)
        self.assertEqual(DoGet(_REMOTE, '/instances/%s/metadata/Origin' % i[0]), 'DicomProtocol')
        self.assertEqual(DoGet(_REMOTE, '/instances/%s/metadata/RemoteAET' % i[0]), 'STORESCU')
        self.assertEqual(DoGet(_REMOTE, '/instances/%s/metadata/TransferSyntax' % i[0]), '1.2.840.10008.1.2.1')
        self.assertEqual(DoGet(_REMOTE, '/instances/%s/metadata/SopClassUid' % i[0]), '1.2.840.10008.5.1.4.1.1.7')

        series = DoGet(_REMOTE, '/series')[0]
        m = DoGet(_REMOTE, '/series/%s/metadata' % series)
        if IsOrthancVersionAbove(_REMOTE, 1, 11, 0):
            self.assertEqual(3, len(m))
            self.assertTrue('MainDicomTagsSignature' in m)
        else:
            self.assertEqual(2, len(m))
        self.assertTrue('LastUpdate' in m)
        self.assertTrue('RemoteAET' in m)
        self.assertEqual(DoGet(_REMOTE, '/series/%s/metadata/RemoteAET' % series), 'STORESCU')
        self.assertEqual(DoGet(_REMOTE, '/series/%s/metadata/LastUpdate' % series),
                         DoGet(_REMOTE, '/instances/%s/metadata/ReceptionDate' % i[0]))


    def test_incoming_findscu(self):
        UploadInstance(_REMOTE, 'Multiframe.dcm')
        UploadInstance(_REMOTE, 'ColorTestImageJ.dcm')

        i = CallFindScu([ '-k', '0008,0052=PATIENT', '-k', '0010,0010' ])
        patientNames = re.findall('\(0010,0010\).*?\[(.*?)\]', i)
        self.assertEqual(2, len(patientNames))
        self.assertTrue('Test Patient BG ' in patientNames)
        self.assertTrue('Anonymized' in patientNames)

        i = CallFindScu([ '-k', '0008,0052=SERIES', '-k', '0008,0021' ])
        series = re.findall('\(0008,0021\).*?\[\s*(.*?)\s*\]', i)
        self.assertEqual(2, len(series))
        self.assertTrue('20070208' in series)
        self.assertTrue('19980312' in series)
        
        i = CallFindScu([ '-k', '0008,0052=SERIES', '-k', '0008,0021', '-k', 'Modality=MR\\XA' ])
        series = re.findall('\(0008,0021\).*?\[\s*(.*?)\s*\]', i)
        self.assertEqual(1, len(series))
        self.assertTrue('19980312' in series)
        
        i = CallFindScu([ '-k', '0008,0052=SERIES', '-k', 'PatientName=Anonymized' ])
        series = re.findall('\(0010,0010\).*?\[\s*(.*?)\s*\]', i)
        self.assertEqual(1, len(series))

        # Test the "CaseSentitivePN" flag (false by default)
        i = CallFindScu([ '-k', '0008,0052=SERIES', '-k', 'PatientName=anonymized' ])
        series = re.findall('\(0010,0010\).*?\[\s*(.*?)\s*\]', i)
        self.assertEqual(1, len(series))

        # Test range search (buggy if Orthanc <= 0.9.6)
        i = CallFindScu([ '-k', '0008,0052=STUDY', '-k', 'StudyDate=19980312-' ])
        studies = re.findall('\(0008,0020\).*?\[\s*(.*?)\s*\]', i)
        self.assertEqual(2, len(studies))
        self.assertTrue('20070208' in studies)
        self.assertTrue('19980312' in studies)
        i = CallFindScu([ '-k', '0008,0052=STUDY', '-k', 'StudyDate=19980312-19980312' ])
        studies = re.findall('\(0008,0020\).*?\[\s*(.*?)\s*\]', i)
        self.assertEqual(1, len(studies))
        self.assertTrue('19980312' in studies)
        i = CallFindScu([ '-k', '0008,0052=STUDY', '-k', 'StudyDate=-19980312' ])
        studies = re.findall('\(0008,0020\).*?\[\s*(.*?)\s*\]', i)
        self.assertEqual(1, len(studies))
        self.assertTrue('19980312' in studies)

        # Test that "Retrieve AE Title (0008,0054)" is present, which
        # was *not* the case in Orthanc <= 1.7.2
        i = CallFindScu([ '-k', '0008,0052=INSTANCE' ])
        instances = re.findall('\(0008,0054\).*?\[\s*(.*?)\s*\]', i)
        self.assertEqual(2, len(instances))
        self.assertEqual('ORTHANC', instances[0].strip())
        self.assertEqual('ORTHANC', instances[1].strip())
        

    def test_incoming_findscu_2(self):
        # This test fails if "LookupMode_DatabaseOnly" is used
        # (sequences are not available in this mode, and only main
        # DICOM tags are returned)
        UploadInstance(_REMOTE, 'Multiframe.dcm')
        UploadInstance(_REMOTE, 'ColorTestImageJ.dcm')

        # Test returning sequence values (only since Orthanc 0.9.5)
        i = CallFindScu([ '-k', '0008,0052=SERIES', '-k', '0008,2112' ])  # "ColorTestImageJ" has this sequence tag
        sequences = re.findall('\(0008,2112\)', i)
        self.assertEqual(1, len(sequences))

        # Test returning a non-main DICOM tag,
        # "SecondaryCaptureDeviceID" (0018,1010), whose value is
        # "MEDPC" in "ColorTestImageJ.dcm"
        i = CallFindScu([ '-k', '0008,0052=SERIES', '-k', '0018,1010' ])
        tags = re.findall('\(0018,1010\).*MEDPC', i)
        self.assertEqual(1, len(tags))

        
    def test_incoming_findscu_3(self):
        # This test fails if "LookupMode_DatabaseOnly" or
        # "LookupMode_DiskOnAnswer" is used, as
        # "SecondaryCaptureDeviceID" (0018,1010) is not a main DICOM
        # tag, as thus a constraint cannot be applied to it
        UploadInstance(_REMOTE, 'ColorTestImageJ.dcm')

        i = CallFindScu([ '-k', '0008,0052=SERIES', '-k', '0018,1010=MEDPC' ])
        sequences = re.findall('\(0018,1010\)', i)
        self.assertEqual(1, len(sequences))

        
    def test_incoming_movescu(self):
        UploadInstance(_REMOTE, 'Multiframe.dcm')

        # No matching patient, so no job is created
        self.assertEqual(0, len(DoGet(_LOCAL, '/patients')))
        CallMoveScu([ '--patient', '-k', '0008,0052=PATIENT', '-k', 'PatientID=none' ])        
        self.assertEqual(0, len(DoGet(_LOCAL, '/patients')))

        # 1 Matching patient, track the job
        self.assertTrue(MonitorJob(_REMOTE, lambda: CallMoveScu([
            '--patient',
            '-k', '0008,0052=PATIENT',
            '-k', 'PatientID=12345678'
        ])))
        self.assertEqual(1, len(DoGet(_LOCAL, '/patients')))


    def test_findscu(self):
        i = UploadInstance(_REMOTE, 'DummyCT.dcm')['ID']
        j = UploadInstance(_REMOTE, 'Issue22.dcm')['ID']
        k = UploadInstance(_REMOTE, 'ColorTestImageJ.dcm')['ID']
        DoPost(_REMOTE, '/modalities/orthanctest/store', str(i), 'text/plain')
        
        # Test the "find-patient" level
        p = DoPost(_REMOTE, '/modalities/orthanctest/find-patient', { })
        self.assertEqual(1, len(p))
        self.assertEqual('ozp00SjY2xG', p[0]['PatientID'])
        
        # Test wildcards constraints. The "LO" value representation
        # for PatientID is always case-sensitive, but the "PN" for
        # PatientName might depend on the implementation:
        # "GenerateConfigurationForTests.py" will force it to be case
        # insensitive (which was the default until Orthanc 0.8.6).
        p = DoPost(_REMOTE, '/modalities/orthanctest/find-patient', { 'PatientName' : 'K*' })
        self.assertEqual(1, len(p))
        
        p = DoPost(_REMOTE, '/modalities/orthanctest/find-patient', { 'PatientName' : 'k*' })
        self.assertEqual(1, len(p))
        
        p = DoPost(_REMOTE, '/modalities/orthanctest/find-patient', { 'PatientID' : 'ozp*' })
        self.assertEqual(1, len(p))
        
        p = DoPost(_REMOTE, '/modalities/orthanctest/find-patient', { 'PatientID' : 'o?p*' })
        self.assertEqual(1, len(p))
        
        p = DoPost(_REMOTE, '/modalities/orthanctest/find-patient', { 'PatientID' : '0?q*' })
        self.assertEqual(0, len(p))
        
        p = DoPost(_REMOTE, '/modalities/orthanctest/find-patient', { 'PatientName' : 'B*' })
        self.assertEqual(0, len(p))
        
        p = DoPost(_REMOTE, '/modalities/orthanctest/find-patient', { 'PatientName' : 'b*' })
        self.assertEqual(0, len(p))
        
        DoPost(_REMOTE, '/modalities/orthanctest/store', str(j), 'text/plain')
        DoPost(_REMOTE, '/modalities/orthanctest/store', str(k), 'text/plain')
        DoPost(_REMOTE, '/modalities/orthanctest/find-patient', { })
        self.assertEqual(3, len(DoPost(_REMOTE, '/modalities/orthanctest/find-patient', { })))
        
        p = DoPost(_REMOTE, '/modalities/orthanctest/find-patient', { 'PatientName' : 'A*' })
        self.assertEqual(2, len(p))

        # Test the "find-study" level. This is the instance "ColorTestImageJ.dcm"
        s = DoPost(_REMOTE, '/modalities/orthanctest/find-study', { 'PatientID' : 'B9uTHKOZ' })
        self.assertEqual(1, len(s))
        self.assertEqual('20070208', s[0]['StudyDate'])
        
        # Test range searches
        t = DoPost(_REMOTE, '/modalities/orthanctest/find-study', { 'PatientID' : 'B9uTHKOZ',
                                                                    'StudyDate' : '-20070101' })
        self.assertEqual(0, len(t))
        
        t = DoPost(_REMOTE, '/modalities/orthanctest/find-study', { 'PatientID' : 'B9uTHKOZ',
                                                                    'StudyDate' : '20090101-' })
        self.assertEqual(0, len(t))
        
        t = DoPost(_REMOTE, '/modalities/orthanctest/find-study', { 'PatientID' : 'B9uTHKOZ',
                                                                    'StudyDate' : '20070101-' })
        self.assertEqual(1, len(t))
        
        t = DoPost(_REMOTE, '/modalities/orthanctest/find-study', { 'PatientID' : 'B9uTHKOZ',
                                                                    'StudyDate' : '-20090101' })
        self.assertEqual(1, len(t))
        
        t = DoPost(_REMOTE, '/modalities/orthanctest/find-study', { 'PatientID' : 'B9uTHKOZ',
                                                                    'StudyDate' : '20070207-20070207' })
        self.assertEqual(0, len(t))
        
        t = DoPost(_REMOTE, '/modalities/orthanctest/find-study', { 'PatientID' : 'B9uTHKOZ',
                                                                    'StudyDate' : '20070208-20070208' })
        self.assertEqual(1, len(t))
        
        t = DoPost(_REMOTE, '/modalities/orthanctest/find-study', { 'PatientID' : 'B9uTHKOZ',
                                                                    'StudyDate' : '20070209-20070209' })
        self.assertEqual(0, len(t))
        
        # Test the ModalitiesInStudy tag
        t = DoPost(_REMOTE, '/modalities/orthanctest/find-study', {
            'PatientID' : 'B9uTHKOZ', 
            'ModalitiesInStudy' : 'US' })
        self.assertEqual(0, len(t))

        t = DoPost(_REMOTE, '/modalities/orthanctest/find-study', {
            'PatientID' : 'B9uTHKOZ', 
            'ModalitiesInStudy' : 'CT' })
        self.assertEqual(1, len(t))

        t = DoPost(_REMOTE, '/modalities/orthanctest/find-study', {
            'PatientID' : 'B9uTHKOZ', 
            'ModalitiesInStudy' : 'US\\CT' })
        self.assertEqual(1, len(t))

        t = DoPost(_REMOTE, '/modalities/orthanctest/find-study', {
            'PatientID' : 'B9uTHKOZ', 
            'ModalitiesInStudy' : '' })
        self.assertEqual(1, len(t))

        # Test the "find-series" level
        t = DoPost(_REMOTE, '/modalities/orthanctest/find-series', {
            'PatientID' : 'B9uTHKOZ', 
            'StudyInstanceUID' : s[0]['StudyInstanceUID'] })
        self.assertEqual(1, len(t))

        # Test "\" separator
        t = DoPost(_REMOTE, '/modalities/orthanctest/find-series', {
            'PatientID' : 'B9uTHKOZ', 
            'StudyInstanceUID' : s[0]['StudyInstanceUID'],
            'Modality' : 'MR\\CT\\US' })
        self.assertEqual(1, len(t))

        t = DoPost(_REMOTE, '/modalities/orthanctest/find-series', {
            'PatientID' : 'B9uTHKOZ', 
            'StudyInstanceUID' : s[0]['StudyInstanceUID'],
            'Modality' : 'MR\\US' })
        self.assertEqual(0, len(t))


    def test_update_modalities(self):
        self.assertRaises(Exception, lambda: DoGet(_REMOTE, '/modalities/toto'))
        self.assertRaises(Exception, lambda: DoDelete(_REMOTE, '/modalities/toto'))
        DoPut(_REMOTE, '/modalities/toto', [ "STORESCP", "localhost", 2000 ])
        DoPut(_REMOTE, '/modalities/tata', [ "STORESCP", "localhost", 2000, 'MedInria' ]) # check backward compatiblity with obsolete manufacturer
        DoDelete(_REMOTE, '/modalities/tata')
        DoPut(_REMOTE, '/modalities/tata', [ "STORESCP", "localhost", 2000, 'GenericNoUniversalWildcard' ])
        DoDelete(_REMOTE, '/modalities/tata')
        DoPut(_REMOTE, '/modalities/tata', [ "STORESCP", "localhost", 2000, 'GenericNoWildcardInDates' ])
        modalitiesReadback = DoGet(_REMOTE, '/modalities?expand')
        self.assertEqual('STORESCP', modalitiesReadback['tata']['AET'])
        self.assertEqual('localhost', modalitiesReadback['tata']['Host'])
        self.assertEqual(2000, modalitiesReadback['tata']['Port'])
        self.assertEqual('GenericNoWildcardInDates', modalitiesReadback['tata']['Manufacturer'])
        self.assertRaises(Exception, lambda: DoPut(_REMOTE, '/modalities/toto', [ "STORESCP", "localhost", 2000, 'InvalidManufacturerName' ]))
        self.assertTrue('store' in DoGet(_REMOTE, '/modalities/toto'))
        self.assertTrue('store' in DoGet(_REMOTE, '/modalities/tata'))

        # New in Orthanc 1.8.1
        self.assertTrue('configuration' in DoGet(_REMOTE, '/modalities/tata'))
        self.assertEqual(modalitiesReadback['tata'], DoGet(_REMOTE, '/modalities/tata/configuration'))
        
        DoDelete(_REMOTE, '/modalities/toto')
        DoDelete(_REMOTE, '/modalities/tata')
        self.assertRaises(Exception, lambda: DoGet(_REMOTE, '/modalities/toto'))
        self.assertRaises(Exception, lambda: DoGet(_REMOTE, '/modalities/tata'))


    def test_update_peers(self):
        # curl -X PUT http://localhost:8042/peers/toto -d '["http://localhost:8042/"]' -v
        self.assertRaises(Exception, lambda: DoGet(_REMOTE, '/peers/toto'))
        self.assertRaises(Exception, lambda: DoDelete(_REMOTE, '/peers/toto'))
        DoPut(_REMOTE, '/peers/toto', [ 'http://localhost:8042/' ])
        DoPut(_REMOTE, '/peers/tata', { 'Url': 'http://localhost:8042/',
                                        'Username': 'user',
                                        'Password' : 'pass',
                                        'RemoteSelf' : 'self' })
        self.assertTrue('tata' in DoGet(_REMOTE, '/peers'))
        peersReadback = DoGet(_REMOTE, '/peers?expand')
        self.assertEqual('http://localhost:8042/', peersReadback['tata']['Url'])
        self.assertEqual('user', peersReadback['tata']['Username'])

        if IsOrthancVersionAbove(_REMOTE, 1, 5, 4):
            self.assertEqual(None, peersReadback['tata']['Password']) # make sure no sensitive data is included
            self.assertFalse(peersReadback['tata']['Pkcs11']) # make sure no sensitive data is included
            self.assertEqual('self', peersReadback['tata']['RemoteSelf'])
        else:
            self.assertFalse('Password' in peersReadback['tata']) # make sure no sensitive data is included
            self.assertFalse('Pkcs11' in peersReadback['tata']) # make sure no sensitive data is included
            self.assertFalse('RemoteSelf' in peersReadback['tata'])

        self.assertFalse('CertificateFile' in peersReadback['tata']) # make sure no sensitive data is included
        self.assertFalse('CertificateKeyFile' in peersReadback['tata']) # make sure no sensitive data is included
        self.assertFalse('CertificateKeyPassword' in peersReadback['tata']) # make sure no sensitive data is included

        self.assertRaises(Exception, lambda: DoPut(_REMOTE, '/peers/toto', [ 'http://localhost:8042/', 'a' ]))
        self.assertRaises(Exception, lambda: DoPut(_REMOTE, '/peers/toto', [ 'http://localhost:8042/', 'a', 'b', 'c' ]))
        self.assertTrue('store' in DoGet(_REMOTE, '/peers/toto'))
        self.assertTrue('store' in DoGet(_REMOTE, '/peers/tata'))

        # New in Orthanc 1.8.1
        self.assertTrue('configuration' in DoGet(_REMOTE, '/peers/tata'))
        self.assertEqual(peersReadback['tata'], DoGet(_REMOTE, '/peers/tata/configuration'))

        DoDelete(_REMOTE, '/peers/toto')
        DoDelete(_REMOTE, '/peers/tata')
        self.assertRaises(Exception, lambda: DoGet(_REMOTE, '/peers/toto'))
        self.assertRaises(Exception, lambda: DoGet(_REMOTE, '/peers/tata'))


    def test_mesterhazy_modification(self):
        # When I modify a series ( eg. curl
        # http://localhost:8042/series/uidhere/modify -X POST -d
        # '{"Replace":{"SeriesDate":"19990101"}}' ) the modified
        # series is added to a new Study, instead of the existing
        # Study. Fixed in Orthanc 0.7.5

        u = UploadInstance(_REMOTE, 'DummyCT.dcm')
        study = 'b9c08539-26f93bde-c81ab0d7-bffaf2cb-a4d0bdd0'
        series = 'f2635388-f01d497a-15f7c06b-ad7dba06-c4c599fe'

        modified = DoPost(_REMOTE, '/series/%s/modify' % series,
                          json.dumps({ "Replace" : { "SeriesDate" : "19990101" }}))

        self.assertEqual(study, DoGet(_REMOTE, '/series/%s' % modified['ID']) ['ParentStudy'])


    def test_create(self):
        i = DoPost(_REMOTE, '/tools/create-dicom',
                   json.dumps({
                    'PatientName' : 'Jodogne',
                    'Modality' : 'CT',
                    'SOPClassUID' : '1.2.840.10008.5.1.4.1.1.1',
                    'PixelData' : 'data:image/png;base64,iVBORw0KGgoAAAANSUhEUgAAAAUAAAAFCAYAAACNbyblAAAAHElEQVQI12P4//8/w38GIAXDIBKE0DHxgljNBAAO9TXL0Y4OHwAAAABJRU5ErkJggg==' # red dot in RGBA
                    }))

        self.assertEqual('Jodogne', DoGet(_REMOTE, '/instances/%s/content/PatientName' % i['ID']).strip())
        self.assertEqual('CT', DoGet(_REMOTE, '/instances/%s/content/Modality' % i['ID']).strip())

        png = GetImage(_REMOTE, '/instances/%s/preview' % i['ID'])
        self.assertEqual((5, 5), png.size)

        j = DoGet(_REMOTE, i['Path'])
        self.assertEqual('Instance', j['Type'])
        self.assertEqual(j['ID'], i['ID'])


    def test_pilates(self):
        # "SCU failed error when accessing orthanc with osirix" by
        # Pilates Agentur (Mar 10, 2014 at 9:33 PM)
        i = UploadInstance(_REMOTE, 'PilatesArgenturGEUltrasoundOsiriX.dcm')['ID']
        self.assertEqual(0, len(DoGet(_LOCAL, '/patients')))
        j = DoPost(_REMOTE, '/modalities/orthanctest/store', str(i), 'text/plain')
        self.assertEqual(1, len(DoGet(_LOCAL, '/patients')))


    def test_shared_tags(self):
        a = UploadInstance(_REMOTE, 'Knee/T1/IM-0001-0001.dcm')['ID']
        b = UploadInstance(_REMOTE, 'Knee/T1/IM-0001-0002.dcm')['ID']
        p = DoGet(_REMOTE, '/patients')[0]
        
        self.assertTrue('0010,0010' in DoGet(_REMOTE, '/patients/%s/shared-tags' % p))
        self.assertTrue('PatientName' in DoGet(_REMOTE, '/patients/%s/shared-tags?simplify' % p))
        self.assertTrue('0010,0010' in DoGet(_REMOTE, '/patients/%s/shared-tags?short' % p))

        self.assertEqual('KNEE', DoGet(_REMOTE, '/patients/%s/shared-tags' % p)['0010,0010']['Value'])
        self.assertEqual('KNEE', DoGet(_REMOTE, '/patients/%s/shared-tags?simplify' % p)['PatientName'])
        self.assertEqual('KNEE', DoGet(_REMOTE, '/patients/%s/shared-tags?short' % p)['0010,0010'])
        
        self.assertTrue('0008,1030' in DoGet(_REMOTE, '/patients/%s/shared-tags' % p))
        self.assertTrue('StudyDescription' in DoGet(_REMOTE, '/patients/%s/shared-tags?simplify' % p))
        self.assertTrue('0008,103e' in DoGet(_REMOTE, '/patients/%s/shared-tags' % p))
        self.assertTrue('SeriesDescription' in DoGet(_REMOTE, '/patients/%s/shared-tags?simplify' % p))
        self.assertFalse('0008,0018' in DoGet(_REMOTE, '/patients/%s/shared-tags' % p))
        self.assertFalse('SOPInstanceUID' in DoGet(_REMOTE, '/patients/%s/shared-tags?simplify' % p))

        self.assertTrue('0008,0018' in DoGet(_REMOTE, '/instances/%s/tags' % a))
        self.assertTrue('SOPInstanceUID' in DoGet(_REMOTE, '/instances/%s/tags?simplify' % a))


    def test_modules(self):
        a = UploadInstance(_REMOTE, 'Knee/T1/IM-0001-0001.dcm')['ID']
        p = DoGet(_REMOTE, '/patients')[0]
        s = DoGet(_REMOTE, '/studies')[0]
        t = DoGet(_REMOTE, '/series')[0]
        
        self.assertTrue('0010,0010' in DoGet(_REMOTE, '/patients/%s/module' % p))
        self.assertTrue('PatientName' in DoGet(_REMOTE, '/patients/%s/module?simplify' % p))
        self.assertTrue('0010,0010' in DoGet(_REMOTE, '/studies/%s/module-patient' % p))
        self.assertTrue('PatientName' in DoGet(_REMOTE, '/studies/%s/module-patient?simplify' % p))
        self.assertTrue('0008,1030' in DoGet(_REMOTE, '/studies/%s/module' % s))
        self.assertTrue('StudyDescription' in DoGet(_REMOTE, '/studies/%s/module?simplify' % s))
        self.assertTrue('0008,103e' in DoGet(_REMOTE, '/series/%s/module' % p))
        self.assertTrue('SeriesDescription' in DoGet(_REMOTE, '/series/%s/module?simplify' % p))
        self.assertTrue('0008,0018' in DoGet(_REMOTE, '/instances/%s/module' % a))
        self.assertTrue('SOPInstanceUID' in DoGet(_REMOTE, '/instances/%s/module?simplify' % a))


    def test_auto_directory(self):
        a = UploadInstance(_REMOTE, 'Knee/T1/IM-0001-0001.dcm')['ID']
        self.assertTrue('now' in DoGet(_REMOTE, '/tools'))
        self.assertTrue('dicom-conformance' in DoGet(_REMOTE, '/tools'))
        self.assertTrue('invalidate-tags' in DoGet(_REMOTE, '/tools'))
        self.assertTrue(len(DoGet(_REMOTE, '/tools/dicom-conformance')) > 1000)
        self.assertTrue('orthanctest' in DoGet(_REMOTE, '/modalities'))
        self.assertTrue('echo' in DoGet(_REMOTE, '/modalities/orthanctest'))
        self.assertTrue('find' in DoGet(_REMOTE, '/modalities/orthanctest'))
        self.assertTrue('find-instance' in DoGet(_REMOTE, '/modalities/orthanctest'))
        self.assertTrue('find-patient' in DoGet(_REMOTE, '/modalities/orthanctest'))
        self.assertTrue('find-series' in DoGet(_REMOTE, '/modalities/orthanctest'))
        self.assertTrue('find-study' in DoGet(_REMOTE, '/modalities/orthanctest'))
        self.assertTrue('store' in DoGet(_REMOTE, '/modalities/orthanctest'))
        self.assertTrue('store' in DoGet(_REMOTE, '/peers/peer'))
        self.assertTrue('matlab' in DoGet(_REMOTE, '/instances/%s/frames/0' % a))
        self.assertTrue('raw' in DoGet(_REMOTE, '/instances/%s/frames/0' % a))
        self.assertRaises(Exception, lambda: DoGet(_REMOTE, '/tools/nope'))
        self.assertRaises(Exception, lambda: DoGet(_REMOTE, '/nope'))
        self.assertRaises(Exception, lambda: DoGet(_REMOTE, '/nope/nope.html'))
        self.assertEqual(404, DoGetRaw(_REMOTE, '/nope')[0].status)
        self.assertEqual(404, DoGetRaw(_REMOTE, '/nope/nope.html')[0].status)


    def test_echo(self):
        DoPost(_REMOTE, '/modalities/orthanctest/echo')
        DoPost(_REMOTE, '/modalities/orthanctest/echo', '{}')

        # The following was not working in Orthanc 1.7.0 -> 1.8.1
        DoPost(_REMOTE, '/modalities/orthanctest/echo', '')
        self.assertRaises(Exception, lambda: DoGet(_REMOTE, '/modalities/nope/echo'))

        # New in Orthanc 1.8.1
        DoPost(_REMOTE, '/tools/dicom-echo', [
            _REMOTE['DicomAet'], _REMOTE['Server'], _REMOTE['DicomPort'] ])
        DoPost(_REMOTE, '/tools/dicom-echo', DoGet(_REMOTE, '/modalities/orthanctest/configuration'))

        # Use the 'CheckFind' new option in Orthanc 1.8.1
        DoPost(_REMOTE, '/modalities/self/echo', { 'CheckFind' : True })
        DoPost(_REMOTE, '/tools/dicom-echo', {
            'AET' : _REMOTE['DicomAet'],
            'Host' : _REMOTE['Server'],
            'Port' : _REMOTE['DicomPort'],
            'CheckFind' : True
            })
        

    def test_xml(self):
        json = DoGet(_REMOTE, '/tools', headers = { 'accept' : 'application/json' })
        xml = minidom.parseString(DoGet(_REMOTE, '/tools', headers = { 'accept' : 'application/xml' }))
        items = xml.getElementsByTagName('root')[0].getElementsByTagName('item') 
        self.assertEqual(len(items), len(json))

        self.assertTrue('dicom-conformance' in json)

        ok = False
        for i in items:
            if i.childNodes[0].data == 'dicom-conformance':
                ok = True
        self.assertTrue(ok)


    def test_googlecode_issue_16(self):
        i = UploadInstance(_REMOTE, 'Issue16.dcm')['ID']
        t = DoGet(_REMOTE, '/instances/%s/tags?simplify' % i)['FrameIncrementPointer']
        self.assertEqual('0018,1063', t)


    def test_googlecode_issue_22(self):
        s = UploadInstance(_REMOTE, 'Issue22.dcm')['ID']
        a = [
            "f804691f62197040438f4627c6b994f1",  # Frame 0
            "c69eee9a51eea3e8611e82e578897254",
            "315666be83e2d0111c77bc0996d84901",
            "3e27aa959d911172c48a1436443c72b1",
            "958642c9e7e9d232d3869faff546058c",
            "5e7ea8e3e4230cae707d143481355c59",
            "eda37f83558d858a596175aed8b2ad47",
            "486713bd2895c4ecbe0e97715ac7f80a",
            "091ef729eb169e67da8a0faa9631f9a8",
            "5aa2b8c7ffe0a483efaa8e12417686ca",
            "e2f39e85896fe58876654b94cd0b5013",
            "6fd2129e4950abbe1be053bc814d5da8",
            "c3331a8ba7a757f3d423735ab7fa81f9",
            "746f808582156734dd6b6fdfd3a0b72c",
            "8075ea2b227a70c60ea6b7b75a6bb190",
            "806b8b3e300c615099c11a5ec23465aa",
            "7c836aa298ba6eef96434579af631a11",
            "a0357dc9f4f72d73a885c33d7c287446",
            "f25ba3be1cc7d7fad95706adc199ea7d",
            "8b114c526b8cbed6cad8a3248b7b480c",
            "44e6670f127e612a2b4aa60a0d207698",
            "b8945f90fe02facf2ace24ca1ecbe0a5",
            "95c796c2fa8f59018b15cf2987b1f79b",
            "ce0a51ab30224205b44920221dc27351",  # Frame 23
            ]

        self.assertEqual(24, len(DoGet(_REMOTE, '/instances/%s/frames' % s)))
        self.assertRaises(Exception, lambda: DoGet(_REMOTE, '/instances/%s/frames/24/preview' % s))

        for i in range(len(a)):
            self.assertEqual(a[i], ComputeMD5(DoGet(_REMOTE, '/instances/%s/frames/%d/preview' % (s, i))))


    def test_googlecode_issue_19(self):
        # This is an image with "YBR_FULL" photometric interpretation, it is not supported by Orthanc
        # gdcmconv -i /home/jodogne/DICOM/GdcmDatabase/US_DataSet/HDI5000_US/3EAF5E01 -w -o Issue19.dcm

        a = UploadInstance(_REMOTE, 'Issue19.dcm')['ID']
        if not HasGdcmPlugin(_REMOTE):
            self.assertRaises(Exception, lambda: DoGet(_REMOTE, '/instances/941ad3c8-05d05b88-560459f9-0eae0e20-6cddd533/preview'))


    def test_googlecode_issue_37(self):
        # Same test for issues 35 and 37. Fixed in Orthanc 0.9.1
        u = UploadInstance(_REMOTE, 'Beaufix/IM-0001-0001.dcm')['ID']

        a = DoPost(_REMOTE, '/tools/find', { 'Level' : 'Series',
                                             'CaseSensitive' : True,
                                             'Query' : { 'StationName' : 'SMR4-MP3' }})
        self.assertEqual(1, len(a))


    def test_rest_find(self):
        # Upload 8 instances
        for i in range(2):
            UploadInstance(_REMOTE, 'Brainix/Flair/IM-0001-000%d.dcm' % (i + 1))
            UploadInstance(_REMOTE, 'Brainix/Epi/IM-0001-000%d.dcm' % (i + 1))
            UploadInstance(_REMOTE, 'Knee/T1/IM-0001-000%d.dcm' % (i + 1))
            UploadInstance(_REMOTE, 'Knee/T2/IM-0001-000%d.dcm' % (i + 1))

        a = DoPost(_REMOTE, '/tools/find', { 'Level' : 'Patient',
                                             'CaseSensitive' : False,
                                             'Query' : { 'PatientName' : 'BRAINIX' }})
        self.assertEqual(1, len(a))

        a = DoPost(_REMOTE, '/tools/find', { 'Level' : 'Patient',
                                             'CaseSensitive' : False,
                                             'Query' : { 'PatientName' : 'BRAINIX\\KNEE\\NOPE' }})
        self.assertEqual(2, len(a))

        a = DoPost(_REMOTE, '/tools/find', { 'Level' : 'Patient',
                                             'CaseSensitive' : False,
                                             'Query' : { 'PatientName' : '*n*' }})
        self.assertEqual(2, len(a))

        a = DoPost(_REMOTE, '/tools/find', { 'Level' : 'Patient',
                                             'CaseSensitive' : True,
                                             'Query' : { 'PatientName' : '*n*' }})
        self.assertEqual(0, len(a))

        a = DoPost(_REMOTE, '/tools/find', { 'Expand' : True,
                                             'Level' : 'Patient',
                                             'CaseSensitive' : False,
                                             'Query' : { 'PatientName' : '*ne*' }})
        self.assertEqual(1, len(a))
        self.assertEqual('20080822', a[0]['MainDicomTags']['PatientBirthDate'])

        a = DoPost(_REMOTE, '/tools/find', { 'Level' : 'Patient',
                                             'CaseSensitive' : True,
                                             'Query' : { 'PatientName' : '*ne*' }})
        self.assertEqual(0, len(a))

        a = DoPost(_REMOTE, '/tools/find', { 'Level' : 'Study',
                                             'CaseSensitive' : True,
                                             'Query' : { 'PatientName' : '*NE*' }})
        self.assertEqual(1, len(a))

        a = DoPost(_REMOTE, '/tools/find', { 'Level' : 'Series',
                                             'CaseSensitive' : True,
                                             'Query' : { 'PatientName' : '*NE*' }})
        self.assertEqual(2, len(a))

        a = DoPost(_REMOTE, '/tools/find', { 'Level' : 'Instance',
                                             'CaseSensitive' : True,
                                             'Query' : { 'PatientName' : '*NE*' }})
        self.assertEqual(4, len(a))

        a = DoPost(_REMOTE, '/tools/find', { 'Level' : 'Patient', 'Query' : { }})
        self.assertEqual(2, len(a))

        a = DoPost(_REMOTE, '/tools/find', { 'Level' : 'Study', 'Query' : { }})
        self.assertEqual(2, len(a))

        a = DoPost(_REMOTE, '/tools/find', { 'Level' : 'Series', 'Query' : { }})
        self.assertEqual(4, len(a))

        a = DoPost(_REMOTE, '/tools/find', { 'Level' : 'Instance', 'Query' : { }})
        self.assertEqual(8, len(a))

        a = DoPost(_REMOTE, '/tools/find', { 'Level' : 'Study',
                                             'Expand' : True,
                                             'Query' : { 'StudyDate' : '20061201-20061201' }})
        self.assertEqual(1, len(a))
        self.assertEqual('BRAINIX', a[0]['PatientMainDicomTags']['PatientName'])

        a = DoPost(_REMOTE, '/tools/find', { 'Level' : 'Study',
                                             'Expand' : True,
                                             'Query' : { 'StudyDate' : '20061201-20091201' }})
        self.assertEqual(2, len(a))
        for i in range(2):
            self.assertTrue(a[i]['PatientMainDicomTags']['PatientName'] in ['BRAINIX', 'KNEE'])

        a = DoPost(_REMOTE, '/tools/find', { 'Level' : 'Study',
                                             'Query' : { 'StudyDate' : '20061202-20061202' }})
        self.assertEqual(0, len(a))

        a = DoPost(_REMOTE, '/tools/find', { 'Level' : 'Study',
                                             'Expand' : True,
                                             'Query' : { 'StudyDate' : '-20061201' }})
        self.assertEqual(1, len(a))
        self.assertEqual('BRAINIX', a[0]['PatientMainDicomTags']['PatientName'])

        a = DoPost(_REMOTE, '/tools/find', { 'Level' : 'Study',
                                             'Expand' : True,
                                             'Query' : { 'StudyDate' : '-20051201' }})
        self.assertEqual(0, len(a))

        a = DoPost(_REMOTE, '/tools/find', { 'Level' : 'Study',
                                             'Expand' : True,
                                             'Query' : { 'StudyDate' : '20061201-' }})
        self.assertEqual(2, len(a))
        for i in range(2):
            self.assertTrue(a[i]['PatientMainDicomTags']['PatientName'] in ['BRAINIX', 'KNEE'])

        a = DoPost(_REMOTE, '/tools/find', { 'Level' : 'Study',
                                             'Expand' : True,
                                             'Query' : { 'StudyDate' : '20061202-' }})
        self.assertEqual(1, len(a))
        self.assertEqual('KNEE', a[0]['PatientMainDicomTags']['PatientName'])

        a = DoPost(_REMOTE, '/tools/find', { 'Level' : 'Study',
                                             'Expand' : True,
                                             'Query' : { 'StudyDate' : '20080819-' }})
        self.assertEqual(1, len(a))
        self.assertEqual('KNEE', a[0]['PatientMainDicomTags']['PatientName'])

        a = DoPost(_REMOTE, '/tools/find', { 'Level' : 'Study',
                                             'Expand' : True,
                                             'Query' : { 'StudyDate' : '20080820-' }})
        self.assertEqual(0, len(a))
        
        

    def test_rest_query_retrieve(self):
        self.assertEqual(0, len(DoGet(_REMOTE, '/patients')))

        # Upload 8 instances
        for i in range(2):
            UploadInstance(_REMOTE, 'Brainix/Flair/IM-0001-000%d.dcm' % (i + 1))
            UploadInstance(_REMOTE, 'Brainix/Epi/IM-0001-000%d.dcm' % (i + 1))
            UploadInstance(_REMOTE, 'Knee/T1/IM-0001-000%d.dcm' % (i + 1))
            UploadInstance(_REMOTE, 'Knee/T2/IM-0001-000%d.dcm' % (i + 1))

        self.assertEqual(2, len(DoGet(_REMOTE, '/patients')))
        for p in DoGet(_REMOTE, '/patients'):
            DoPost(_REMOTE, '/modalities/orthanctest/store', p)
            DoDelete(_REMOTE, '/patients/%s' % p)

        for q in DoGet(_REMOTE, '/queries'):
            DoDelete(_REMOTE, '/queries/%s' % q)

        self.assertEqual(0, len(DoGet(_REMOTE, '/patients')))
        self.assertEqual(0, len(DoGet(_REMOTE, '/queries')))

        if not IsOrthancVersionAbove(_LOCAL, 1, 11, 2):  # TODO: check why this works with 0.8.6 and not with more recent versions
            a = DoPost(_REMOTE, '/modalities/orthanctest/query', { 'Level' : 'Series',
                                                                'Query' : { 
                                                                    'PatientName' : '*NE*',
                                                                    'StudyDate' : '*',
                                                                }})['ID']
            self.assertEqual(1, len(DoGet(_REMOTE, '/queries')))

            b = DoGet(_REMOTE, '/queries/%s' % a)
            self.assertTrue('answers' in b)
            self.assertTrue('level' in b)
            self.assertTrue('modality' in b)
            self.assertTrue('query' in b)
            self.assertTrue('retrieve' in b)
            self.assertEqual('Series', DoGet(_REMOTE, '/queries/%s/level' % a))
            self.assertEqual('orthanctest', DoGet(_REMOTE, '/queries/%s/modality' % a))
            
            q = DoGet(_REMOTE, '/queries/%s/query?simplify' % a)
            self.assertEqual(2, len(q))
            self.assertTrue('PatientName' in q)
            self.assertTrue('StudyDate' in q)
            self.assertEqual('*NE*', q['PatientName'])
            self.assertEqual('*', q['StudyDate'])

            self.assertEqual(2, len(DoGet(_REMOTE, '/queries/%s/answers' % a)))

            s = DoGet(_REMOTE, '/queries/%s/answers/0' % a)
            self.assertTrue('content' in s)
            self.assertTrue('retrieve' in s)

            s = DoGet(_REMOTE, '/queries/%s/answers/0/content?simplify' % a)
            self.assertEqual('887', s['PatientID'])
            self.assertEqual('2.16.840.1.113669.632.20.121711.10000160881', s['StudyInstanceUID'])

            self.assertEqual(0, len(DoGet(_REMOTE, '/patients')))
            DoPost(_REMOTE, '/queries/%s/answers/0/retrieve' % a, 'ORTHANC')
            self.assertEqual(1, len(DoGet(_REMOTE, '/patients')))
            self.assertEqual(1, len(DoGet(_REMOTE, '/studies')))
            self.assertEqual(1, len(DoGet(_REMOTE, '/series')))
            self.assertEqual(2, len(DoGet(_REMOTE, '/instances')))

            DoPost(_REMOTE, '/queries/%s/answers/1/retrieve' % a, 'ORTHANC', 'application/json') # make sure the issue #36 is fixed (query/retrieve Rest API: /retrieve route shall accept application/json content type)
            self.assertEqual(1, len(DoGet(_REMOTE, '/patients')))
            self.assertEqual(1, len(DoGet(_REMOTE, '/studies')))
            self.assertEqual(2, len(DoGet(_REMOTE, '/series')))
            self.assertEqual(4, len(DoGet(_REMOTE, '/instances')))

            # New in Orthanc 1.4.3
            s = DoGet(_REMOTE, '/queries/%s/answers?expand&simplify' % a)
            self.assertEqual(2, len(s))
            for i in range(2):
                self.assertEqual('SERIES', s[i]['QueryRetrieveLevel'])
                self.assertEqual('887', s[i]['PatientID'])
                self.assertEqual('2.16.840.1.113669.632.20.121711.10000160881', s[i]['StudyInstanceUID'])
            
            DoDelete(_REMOTE, '/queries/%s' % a)
            self.assertEqual(0, len(DoGet(_REMOTE, '/queries')))


    def test_parent(self):
        u = UploadInstance(_REMOTE, 'DummyCT.dcm')['ID']
        patient = '6816cb19-844d5aee-85245eba-28e841e6-2414fae2'
        study = 'b9c08539-26f93bde-c81ab0d7-bffaf2cb-a4d0bdd0'
        series = 'f2635388-f01d497a-15f7c06b-ad7dba06-c4c599fe'
        instance = '66a662ce-7430e543-bad44d47-0dc5a943-ec7a538d'
        self.assertEqual(instance, u)

        a = DoGet(_REMOTE, '/studies/%s/patient' % study)
        self.assertEqual('Patient', a['Type'])
        self.assertEqual(patient, a['ID'])
        
        a = DoGet(_REMOTE, '/series/%s/patient' % series)
        self.assertEqual('Patient', a['Type'])
        self.assertEqual(patient, a['ID'])
        
        a = DoGet(_REMOTE, '/series/%s/study' % series)
        self.assertEqual('Study', a['Type'])
        self.assertEqual(study, a['ID'])
        
        a = DoGet(_REMOTE, '/instances/%s/patient' % instance)
        self.assertEqual('Patient', a['Type'])
        self.assertEqual(patient, a['ID'])
        
        a = DoGet(_REMOTE, '/instances/%s/study' % instance)
        self.assertEqual('Study', a['Type'])
        self.assertEqual(study, a['ID'])
        
        a = DoGet(_REMOTE, '/instances/%s/series' % instance)
        self.assertEqual('Series', a['Type'])
        self.assertEqual(series, a['ID'])
        

    def test_shanon(self):
        def Anonymize(instance, replacements = {}):
            return DoPost(_REMOTE, '/instances/%s/anonymize' % instance, {
                'Replace' : replacements,
                'Force' : True,
            }, 'application/json')

        self.assertEqual(0, len(DoGet(_REMOTE, '/instances')))
        u = UploadInstance(_REMOTE, 'DummyCT.dcm')['ID']
        self.assertEqual(1, len(DoGet(_REMOTE, '/instances')))

        tags = [ 'PatientID', 'StudyInstanceUID', 'SeriesInstanceUID', 'SOPInstanceUID', 'DeidentificationMethod' ]
        ids = [ 'ozp00SjY2xG',
                '1.2.840.113619.2.176.2025.1499492.7391.1171285944.390',
                '1.2.840.113619.2.176.2025.1499492.7391.1171285944.394',
                '1.2.840.113619.2.176.2025.1499492.7040.1171286242.109' ]

        a = ExtractDicomTags(Anonymize(u), tags)
        for i in range(4):
            self.assertNotEqual(ids[i], a[i])
        self.assertTrue(a[4].startswith('Orthanc'))

        a = ExtractDicomTags(Anonymize(u, { 'PatientName' : 'toto' }), tags)
        for i in range(4):
            self.assertNotEqual(ids[i], a[i])
        self.assertFalse(a[4].startswith('Orthanc'))

        a = ExtractDicomTags(Anonymize(u, { 'SOPInstanceUID' : 'instance' }), tags)
        self.assertEqual('instance', a[3])
        self.assertFalse(a[4].startswith('Orthanc'))

        a = ExtractDicomTags(Anonymize(u, { 'SeriesInstanceUID' : 'series' }), tags)
        self.assertEqual('series', a[2])
        self.assertFalse(a[4].startswith('Orthanc'))

        a = ExtractDicomTags(Anonymize(u, { 'StudyInstanceUID' : 'study' }), tags)
        self.assertEqual('study', a[1])
        self.assertFalse(a[4].startswith('Orthanc'))

        a = ExtractDicomTags(Anonymize(u, { 'PatientID' : 'patient' }), tags)
        self.assertEqual('patient', a[0])
        self.assertFalse(a[4].startswith('Orthanc'))

        a = ExtractDicomTags(Anonymize(u, { 'PatientID' : 'patient',
                                            'StudyInstanceUID' : 'study',
                                            'SeriesInstanceUID' : 'series',
                                            'SOPInstanceUID' : 'instance' }), tags)
        self.assertEqual('patient', a[0])
        self.assertFalse(a[4].startswith('Orthanc'))

        self.assertEqual(1, len(DoGet(_REMOTE, '/instances')))


    def test_shanon_2(self):
        def Modify(instance, replacements = {}):
            return DoPost(_REMOTE, '/instances/%s/modify' % instance, {
                'Replace' : replacements,
                'Force': True,
            }, 'application/json')

        self.assertEqual(0, len(DoGet(_REMOTE, '/instances')))
        u = UploadInstance(_REMOTE, 'DummyCT.dcm')['ID']
        self.assertEqual(1, len(DoGet(_REMOTE, '/instances')))

        tags = [ 'PatientID', 'StudyInstanceUID', 'SeriesInstanceUID', 'SOPInstanceUID', 'DeidentificationMethod' ]
        ids = [ 'ozp00SjY2xG',
                '1.2.840.113619.2.176.2025.1499492.7391.1171285944.390',
                '1.2.840.113619.2.176.2025.1499492.7391.1171285944.394',
                '1.2.840.113619.2.176.2025.1499492.7040.1171286242.109' ]

        a = ExtractDicomTags(Modify(u), tags)
        self.assertEqual(ids[0], a[0])
        self.assertEqual(ids[1], a[1])
        self.assertEqual(ids[2], a[2])
        self.assertNotEqual(ids[3], a[3])
        self.assertEqual(0, len(a[4]))

        a = ExtractDicomTags(Modify(u, { 'SOPInstanceUID' : 'instance' }), tags)
        self.assertEqual(ids[0], a[0])
        self.assertEqual(ids[1], a[1])
        self.assertEqual(ids[2], a[2])
        self.assertEqual('instance', a[3])

        a = ExtractDicomTags(Modify(u, { 'SeriesInstanceUID' : 'series' }), tags)
        self.assertEqual(ids[0], a[0])
        self.assertEqual(ids[1], a[1])
        self.assertEqual('series', a[2])
        self.assertNotEqual(ids[3], a[3])

        a = ExtractDicomTags(Modify(u, { 'StudyInstanceUID' : 'study' }), tags)
        self.assertEqual(ids[0], a[0])
        self.assertEqual('study', a[1])
        self.assertNotEqual(ids[2], a[2])
        self.assertNotEqual(ids[3], a[3])

        a = ExtractDicomTags(Modify(u, { 'PatientID' : 'patient' }), tags)
        self.assertEqual('patient', a[0])
        self.assertNotEqual(ids[1], a[1])
        self.assertNotEqual(ids[2], a[2])
        self.assertNotEqual(ids[3], a[3])

        a = ExtractDicomTags(Modify(u, { 'PatientID' : 'patient',
                                         'StudyInstanceUID' : 'study',
                                         'SeriesInstanceUID' : 'series',
                                         'SOPInstanceUID' : 'instance' }), tags)
        self.assertEqual('patient', a[0])
        self.assertEqual('study', a[1])
        self.assertEqual('series', a[2])
        self.assertEqual('instance', a[3])

        self.assertEqual(1, len(DoGet(_REMOTE, '/instances')))
        

    def test_instances_tags(self):
        a = UploadInstance(_REMOTE, 'Knee/T1/IM-0001-0001.dcm')['ID']
        b = UploadInstance(_REMOTE, 'Knee/T2/IM-0001-0001.dcm')['ID']
        #a = UploadInstance(_REMOTE, 'Cardiac/MR.X.1.2.276.0.7230010.3.1.4.2831157719.2256.1336386937.676343')['ID']
        #b = UploadInstance(_REMOTE, 'Cardiac/MR.X.1.2.276.0.7230010.3.1.4.2831157719.2256.1336386925.676329')['ID']

        i = DoGet(_REMOTE, '/patients/%s/instances-tags?simplify' % DoGet(_REMOTE, '/patients')[0])
        self.assertEqual(2, len(i))
        self.assertEqual('887', i[i.keys()[0]]['PatientID'])
        self.assertEqual('887', i[i.keys()[1]]['PatientID'])

        i = DoGet(_REMOTE, '/patients/%s/instances-tags?simplify' % DoGet(_REMOTE, '/studies')[0])
        self.assertEqual(2, len(i))
        self.assertEqual('887', i[i.keys()[0]]['PatientID'])
        self.assertEqual('887', i[i.keys()[1]]['PatientID'])

        self.assertEqual(2, len(DoGet(_REMOTE, '/series')))
        i = DoGet(_REMOTE, '/patients/%s/instances-tags?simplify' % DoGet(_REMOTE, '/series')[0])
        self.assertEqual(1, len(i))
        self.assertEqual('887', i[i.keys()[0]]['PatientID'])
        
        i = DoGet(_REMOTE, '/patients/%s/instances-tags?simplify' % DoGet(_REMOTE, '/series')[1])
        self.assertEqual(1, len(i))
        self.assertEqual('887', i[i.keys()[0]]['PatientID'])

        i = DoGet(_REMOTE, '/patients/%s/instances-tags?short' % DoGet(_REMOTE, '/series')[1])
        self.assertEqual(1, len(i))
        self.assertEqual('887', i[i.keys()[0]]['0010,0020'])


    def test_lookup(self):
        a = DoPost(_REMOTE, '/tools/lookup', 'ozp00SjY2xG')
        self.assertEqual(0, len(a))

        UploadInstance(_REMOTE, 'DummyCT.dcm')

        a = DoPost(_REMOTE, '/tools/lookup', 'ozp00SjY2xG')
        self.assertEqual(1, len(a))
        self.assertEqual('Patient', a[0]['Type'])
        self.assertEqual('6816cb19-844d5aee-85245eba-28e841e6-2414fae2', a[0]['ID'])
        self.assertEqual('/patients/%s' % a[0]['ID'], a[0]['Path'])
        
        a = DoPost(_REMOTE, '/tools/lookup', '1.2.840.113619.2.176.2025.1499492.7391.1171285944.390')
        self.assertEqual(1, len(a))
        self.assertEqual('Study', a[0]['Type'])
        self.assertEqual('b9c08539-26f93bde-c81ab0d7-bffaf2cb-a4d0bdd0', a[0]['ID'])
        self.assertEqual('/studies/%s' % a[0]['ID'], a[0]['Path'])
        
        a = DoPost(_REMOTE, '/tools/lookup', '1.2.840.113619.2.176.2025.1499492.7391.1171285944.394')
        self.assertEqual(1, len(a))
        self.assertEqual('Series', a[0]['Type'])
        self.assertEqual('f2635388-f01d497a-15f7c06b-ad7dba06-c4c599fe', a[0]['ID'])
        self.assertEqual('/series/%s' % a[0]['ID'], a[0]['Path'])
        
        a = DoPost(_REMOTE, '/tools/lookup', '1.2.840.113619.2.176.2025.1499492.7040.1171286242.109')
        self.assertEqual(1, len(a))
        self.assertEqual('Instance', a[0]['Type'])
        self.assertEqual('66a662ce-7430e543-bad44d47-0dc5a943-ec7a538d', a[0]['ID'])
        self.assertEqual('/instances/%s' % a[0]['ID'], a[0]['Path'])

        DropOrthanc(_REMOTE)
        a = DoPost(_REMOTE, '/tools/lookup', '3113719P')
        self.assertEqual(0, len(a))


    def test_autorouting(self):
        knee1 = 'Knee/T1/IM-0001-0001.dcm'
        knee2 = 'Knee/T2/IM-0001-0002.dcm'
        other = 'Brainix/Flair/IM-0001-0001.dcm'

        # Check that this version is >= 0.8.0
        self.assertTrue(IsDefinedInLua(_REMOTE, '_InitializeJob'))
        self.assertTrue('orthanctest' in DoGet(_REMOTE, '/modalities'))

        UploadInstance(_REMOTE, knee1)
        self.assertEqual(0, len(DoGet(_LOCAL, '/instances')))

        DropOrthanc(_REMOTE)
        DropOrthanc(_LOCAL)
        InstallLuaScriptFromPath(_REMOTE, 'Lua/Autorouting.lua')
        UploadInstance(_REMOTE, knee1)
        UploadInstance(_REMOTE, knee2)
        UploadInstance(_REMOTE, other)
        WaitEmpty(_REMOTE)
        UninstallLuaCallbacks(_REMOTE)
        self.assertEqual(3, len(DoGet(_LOCAL, '/instances')))

        DropOrthanc(_REMOTE)
        DropOrthanc(_LOCAL)
        InstallLuaScriptFromPath(_REMOTE, 'Lua/AutoroutingConditional.lua')
        UploadInstance(_REMOTE, knee1)
        UploadInstance(_REMOTE, knee2)
        UploadInstance(_REMOTE, other)
        WaitEmpty(_REMOTE)
        UninstallLuaCallbacks(_REMOTE)
        self.assertEqual(2, len(DoGet(_LOCAL, '/instances')))
        
        DropOrthanc(_REMOTE)
        DropOrthanc(_LOCAL)
        InstallLuaScriptFromPath(_REMOTE, 'Lua/AutoroutingModification.lua')
        UploadInstance(_REMOTE, knee1)
        WaitEmpty(_REMOTE)
        UninstallLuaCallbacks(_REMOTE)
        i = DoGet(_LOCAL, '/instances')
        self.assertEqual(1, len(i))
        
        with tempfile.NamedTemporaryFile(delete = True) as f:
            f.write(DoGet(_LOCAL, '/instances/%s/file' % i[0]))
            f.flush()
            routed = subprocess.check_output([ FindExecutable('dcm2xml'), f.name ])
            self.assertEqual('My Medical Device', re.search('"StationName">(.*?)<', routed).group(1).strip())
            self.assertEqual(None, re.search('"MilitaryRank"', routed))
            self.assertEqual(None, re.search('"0051,0010"', routed))  # A private tag


    def test_storescu_rf(self):
        i = UploadInstance(_REMOTE, 'KarstenHilbertRF.dcm')['ID']
        self.assertEqual(0, len(DoGet(_LOCAL, '/instances')))
        j = DoPost(_REMOTE, '/modalities/orthanctest/store', str(i), 'text/plain')
        self.assertEqual(1, len(DoGet(_LOCAL, '/instances')))


    def test_anonymize_instance(self):
        def AnonymizeAndUpload(instanceId, parameters):
            return DoPost(_REMOTE, '/instances', DoPost(_REMOTE, '/instances/%s/anonymize' % instanceId, parameters,
                                               'application/json'), 'application/dicom')['ID']

        def ModifyAndUpload(instanceId, parameters):
            return DoPost(_REMOTE, '/instances', DoPost(_REMOTE, '/instances/%s/modify' % instanceId, parameters,
                                               'application/json'), 'application/dicom')['ID']

        a = UploadInstance(_REMOTE, 'PrivateMDNTags.dcm')['ID']
        s1 = DoGet(_REMOTE, '/instances/%s/content/PatientName' % a)
        s2 = DoGet(_REMOTE, '/instances/%s/content/00e1-10c2' % a)  # Some private tag
        s3 = DoGet(_REMOTE, '/instances/%s/content/StudyDescription' % a)
        s4 = DoGet(_REMOTE, '/instances/%s/content/SeriesDescription' % a)
        s5 = DoGet(_REMOTE, '/instances/%s/content/InstitutionName' % a)
        
        b = AnonymizeAndUpload(a, '{}')
        self.assertNotEqual(s1, DoGet(_REMOTE, '/instances/%s/content/PatientName' % b))
        self.assertRaises(Exception, lambda: DoGet(_REMOTE, '/instances/%s/content/00e1-10c2' % b))
        
        # Keep private tag (only OK since Orthanc 0.8.0)
        b = AnonymizeAndUpload(a, '{"Keep":["00e1-10c2"]}')  
        self.assertNotEqual(s1, DoGet(_REMOTE, '/instances/%s/content/PatientName' % b))
        self.assertEqual(s2, DoGet(_REMOTE, '/instances/%s/content/00e1-10c2' % b))
        
        b = AnonymizeAndUpload(a, '{"Keep":["00e1,10c2","PatientName"]}')
        self.assertEqual(s1, DoGet(_REMOTE, '/instances/%s/content/PatientName' % b))
        self.assertEqual(s2, DoGet(_REMOTE, '/instances/%s/content/00e1-10c2' % b))
        
        b = AnonymizeAndUpload(a, '{"Keep":["PatientName"],"Replace":{"00e1,10c2":"Hello"}}')
        self.assertEqual(s1, DoGet(_REMOTE, '/instances/%s/content/PatientName' % b))
        self.assertTrue(DoGet(_REMOTE, '/instances/%s/content/00e1-10c2' % b).startswith('Hello'))

        # Examples from the Wiki
        b = AnonymizeAndUpload(a, '{"Replace":{"PatientName":"hello","0010-0020":"world"},"Keep":["StudyDescription", "SeriesDescription"],"KeepPrivateTags": true,"Force":true}')
        self.assertEqual('hello', DoGet(_REMOTE, '/instances/%s/content/0010-0010' % b).strip())
        self.assertEqual('world', DoGet(_REMOTE, '/instances/%s/content/PatientID' % b).strip())
        self.assertEqual(s3, DoGet(_REMOTE, '/instances/%s/content/0008,1030' % b))
        self.assertEqual(s4, DoGet(_REMOTE, '/instances/%s/content/0008,103e' % b))
        self.assertEqual(s4, DoGet(_REMOTE, '/instances/%s/content/0008-103E' % b))
        self.assertEqual(s2, DoGet(_REMOTE, '/instances/%s/content/00e1-10c2' % b))
        DoGet(_REMOTE, '/instances/%s/content/InstitutionName' % a)
        self.assertRaises(Exception, lambda: DoGet(_REMOTE, '/instances/%s/content/InstitutionName' % b))

        b = ModifyAndUpload(a, '{"Replace":{"PatientName":"hello","PatientID":"world"},"Remove":["InstitutionName"],"RemovePrivateTags": true,"Force":true}')
        self.assertEqual('hello', DoGet(_REMOTE, '/instances/%s/content/0010-0010' % b).strip())
        self.assertEqual('world', DoGet(_REMOTE, '/instances/%s/content/PatientID' % b).strip())
        self.assertEqual(s3, DoGet(_REMOTE, '/instances/%s/content/0008,1030' % b))
        self.assertEqual(s4, DoGet(_REMOTE, '/instances/%s/content/0008,103e' % b))
        self.assertRaises(Exception, lambda: DoGet(_REMOTE, '/instances/%s/content/00e1-10c2' % b))
        self.assertRaises(Exception, lambda: DoGet(_REMOTE, '/instances/%s/content/InstitutionName' % b))

        b = ModifyAndUpload(a, '{"Replace":{"PatientName":"hello","PatientID":"world"},"Force":true}')
        self.assertEqual('hello', DoGet(_REMOTE, '/instances/%s/content/0010-0010' % b).strip())
        self.assertEqual('world', DoGet(_REMOTE, '/instances/%s/content/PatientID' % b).strip())
        self.assertEqual(s2, DoGet(_REMOTE, '/instances/%s/content/00e1,10c2' % b))
        self.assertEqual(s3, DoGet(_REMOTE, '/instances/%s/content/0008,1030' % b))
        self.assertEqual(s4, DoGet(_REMOTE, '/instances/%s/content/0008-103E' % b))
        self.assertEqual(s5, DoGet(_REMOTE, '/instances/%s/content/InstitutionName' % b))


        # Test modify non-existing
        i = DoPost(_REMOTE, '/tools/create-dicom',
                   json.dumps({
                    'PatientName' : 'Jodogne',
                    'Modality' : 'CT',
                    }))['ID']

        self.assertEqual('Jodogne', DoGet(_REMOTE, '/instances/%s/content/PatientName' % i).strip())
        self.assertRaises(Exception, lambda: DoGet(_REMOTE, '/instances/%s/content/StudyDescription' % i))
        self.assertEqual('CT', DoGet(_REMOTE, '/instances/%s/content/Modality' % i).strip())

        b = ModifyAndUpload(i, '{"Replace":{"StudyDescription":"hello","Modality":"world"}}')
        self.assertEqual('Jodogne', DoGet(_REMOTE, '/instances/%s/content/PatientName' % b).strip())
        self.assertEqual('hello', DoGet(_REMOTE, '/instances/%s/content/StudyDescription' % b).strip())
        self.assertEqual('world', DoGet(_REMOTE, '/instances/%s/content/Modality' % b).strip())


    def test_incoming_jpeg(self):
        # since this test fails regularly on CI, enable verbosity
        DoPut(_REMOTE, '/tools/log-level', 'verbose')

        def storescu(image, acceptUnknownSopClassUid, expectSuccess = True, retries = 1):
            if acceptUnknownSopClassUid:
                tmp = [ '-xf', GetDatabasePath('UnknownSopClassUid.cfg'), 'Default' ]
            else:
                tmp = [ '-xs' ]

            while retries > 0:
                retries -= 1
                with open(os.devnull, 'w') as FNULL:
                    try:
                        subprocess.check_call([ FindExecutable('storescu') ] + tmp +
                                            [ _REMOTE['Server'], str(_REMOTE['DicomPort']),
                                                GetDatabasePath(image) ],
                                            stderr = FNULL)

                        if expectSuccess:
                            return
                    except subprocess.CalledProcessError as e:
                        print('storescu failed with error code: %s' % str(e.returncode))
                        if not expectSuccess:
                            raise e

        self.assertEqual(0, len(DoGet(_REMOTE, '/patients')))

        if IsOrthancVersionAbove(_REMOTE, 1, 9, 0):
            a = DoPut(_REMOTE, '/tools/accepted-transfer-syntaxes', [
                '1.2.840.10008.1.2', '1.2.840.10008.1.2.1', '1.2.840.10008.1.2.2'
            ])
            self.assertTrue('1.2.840.10008.1.2' in a)
            self.assertTrue('1.2.840.10008.1.2.1' in a)
            self.assertTrue('1.2.840.10008.1.2.2' in a)
            self.assertEqual(3, len(a))
            self.assertRaises(Exception, lambda: DoPut(_REMOTE, '/tools/unknown-sop-class-accepted', 'nope'))
            DoPut(_REMOTE, '/tools/unknown-sop-class-accepted', '0')
            self.assertEqual(0, DoGet(_REMOTE, '/tools/unknown-sop-class-accepted'))
        else:
            InstallLuaScriptFromPath(_REMOTE, 'Lua/TransferSyntaxDisable.lua')
        
        # the following line regularly fails on CI because storescu still returns 0 although the C-Store fails -> that's why we have implemented retries
        self.assertRaises(Exception, lambda: storescu('Knix/Loc/IM-0001-0001.dcm', False, False, 3))
        self.assertRaises(Exception, lambda: storescu('UnknownSopClassUid.dcm', True, False, 3))
        self.assertEqual(0, len(DoGet(_REMOTE, '/patients')))

        if IsOrthancVersionAbove(_REMOTE, 1, 9, 0):
            a = DoPut(_REMOTE, '/tools/accepted-transfer-syntaxes', '*', 'text/plain')
            self.assertGreaterEqual(42, len(a))
            DoPut(_REMOTE, '/tools/unknown-sop-class-accepted', 'true')
            self.assertEqual(1, DoGet(_REMOTE, '/tools/unknown-sop-class-accepted'))
        else:
            InstallLuaScriptFromPath(_REMOTE, 'Lua/TransferSyntaxEnable.lua')

        DoPost(_REMOTE, '/tools/execute-script', "print('All special transfer syntaxes are now accepted')")
        storescu('Knix/Loc/IM-0001-0001.dcm', False)
        storescu('UnknownSopClassUid.dcm', True)
        self.assertEqual(2, len(DoGet(_REMOTE, '/patients')))

        # set back normal verbosity
        DoPut(_REMOTE, '/tools/log-level', 'default')

    def test_storescu_jpeg(self):
        self.assertEqual(0, len(DoGet(_REMOTE, '/exports')['Exports']))

        knixStudy = 'b9c08539-26f93bde-c81ab0d7-bffaf2cb-a4d0bdd0'
        i = UploadInstance(_REMOTE, 'Knix/Loc/IM-0001-0001.dcm')['ID']

        # This is JPEG lossless
        self.assertEqual('1.2.840.10008.1.2.4.70', DoGet(_REMOTE, '/instances/%s/header' % i)['0002,0010']['Value'])
        self.assertEqual('1.2.840.10008.1.2.4.70', DoGet(_REMOTE, '/instances/%s/header?simplify' % i)['TransferSyntaxUID'])
        self.assertEqual('1.2.840.10008.1.2.4.70', DoGet(_REMOTE, '/instances/%s/header?short' % i)['0002,0010'])

        UploadInstance(_REMOTE, 'Knix/Loc/IM-0001-0002.dcm')
        UploadInstance(_REMOTE, 'Knix/Loc/IM-0001-0003.dcm')

        a = UploadInstance(_REMOTE, 'Brainix/Flair/IM-0001-0001.dcm')['ID']
        b = UploadInstance(_REMOTE, 'ColorTestImageJ.dcm')['ID']
        self.assertEqual(0, len(DoGet(_LOCAL, '/instances')))
        DoPost(_REMOTE, '/modalities/orthanctest/store', [ knixStudy, a, b ])
        self.assertEqual(5, len(DoGet(_LOCAL, '/instances')))

        self.assertEqual(3, len(DoGet(_REMOTE, '/exports')['Exports']))

        DropOrthanc(_REMOTE)
        self.assertEqual(0, len(DoGet(_REMOTE, '/exports')['Exports']))


    def test_pixel_data(self):
        jpeg = UploadInstance(_REMOTE, 'Knix/Loc/IM-0001-0001.dcm')['ID']
        color = UploadInstance(_REMOTE, 'ColorTestImageJ.dcm')['ID']
        phenix = UploadInstance(_REMOTE, 'Phenix/IM-0001-0001.dcm')['ID']
        
        phenixSize = 358 * 512 * 2
        colorSize = 1000 * 1000 * 3
        jpegSize = 51918

        self.assertEqual(1, len(DoGet(_REMOTE, '/instances/%s/content/7fe0-0010' % phenix)))
        self.assertEqual(1, len(DoGet(_REMOTE, '/instances/%s/content/7fe0-0010' % color)))
        self.assertEqual(2, len(DoGet(_REMOTE, '/instances/%s/content/7fe0-0010' % jpeg)))
        
        self.assertEqual(0, len(DoGet(_REMOTE, '/instances/%s/content/7fe0-0010/0' % jpeg)))
        self.assertEqual(jpegSize, len(DoGet(_REMOTE, '/instances/%s/content/7fe0-0010/1' % jpeg)))       

        self.assertEqual(phenixSize, len(DoGet(_REMOTE, '/instances/%s/content/7fe0-0010/0' % phenix)))
        self.assertEqual(colorSize, len(DoGet(_REMOTE, '/instances/%s/content/7fe0-0010/0' % color)))


    def test_decode_brainix(self):
        brainix = [
            UploadInstance(_REMOTE, 'Brainix/Epi/IM-0001-0001.dcm')['ID'], # (*)
            UploadInstance(_REMOTE, 'Formats/JpegLossless.dcm')['ID'],  # JPEG-LS, same as (*) (since Orthanc 0.7.6) => doesn't work on big-endian
            UploadInstance(_REMOTE, 'Formats/Jpeg.dcm')['ID'],  # JPEG, same as (*) (since Orthanc 0.7.6)
            ]
        h = '6fb11b932d535c2be04beabd99793ff8'
        maxValue = 426.0

        truth = Image.open(GetDatabasePath('Formats/Brainix.png'))
        for i in brainix:
            self.AssertSameImages(truth.getdata(), '/instances/%s/image-int16' % i)
            self.AssertSameImages(truth.getdata(), '/instances/%s/image-uint16' % i)

        truth2 = map(lambda x: min(255, x), truth.getdata())
        for i in brainix:
            self.AssertSameImages(truth2, '/instances/%s/image-uint8' % i)

        truth2 = map(lambda x: x * 255.0 / maxValue, truth.getdata())
        for i in brainix:
            self.AssertSameImages(truth2, '/instances/%s/preview' % i)

        for i in brainix:
            self.assertEqual(h, ComputeMD5(DoGet(_REMOTE, '/instances/%s/matlab' % i)))


    def test_decode_color(self):
        imagej = UploadInstance(_REMOTE, 'ColorTestImageJ.dcm')['ID']
        color = UploadInstance(_REMOTE, 'ColorTestMalaterre.dcm')['ID']

        for i in [ imagej, color ]:
            for j in [ 'image-uint8', 'image-uint16', 'image-int16' ]:
                self.assertRaises(Exception, lambda: DoGet(_REMOTE, '/instances/%s/%s' % (i, j)))

        self.assertEqual('c14c687f7a1ea9fe022479fc87c67274', ComputeMD5(DoGet(_REMOTE, '/instances/%s/preview' % imagej)))
        self.assertEqual('a87d122918a56f803bcfe9d2586b9125', ComputeMD5(DoGet(_REMOTE, '/instances/%s/preview' % color)))

        self.assertEqual('30cc46bfa7aba77a40e4178f6184c25a', ComputeMD5(DoGet(_REMOTE, '/instances/%s/matlab' % imagej)))
        self.assertEqual('ff195005cef06b59666fd220a9b4cd9a', ComputeMD5(DoGet(_REMOTE, '/instances/%s/matlab' % color)))


    def test_decode_rf(self):
        rf = UploadInstance(_REMOTE, 'KarstenHilbertRF.dcm')['ID']
        truth = Image.open(GetDatabasePath('Formats/KarstenHilbertRF.png'))

        self.AssertSameImages(truth.getdata(), '/instances/%s/image-uint8' % rf)
        self.AssertSameImages(truth.getdata(), '/instances/%s/image-uint16' % rf)
        self.AssertSameImages(truth.getdata(), '/instances/%s/image-int16' % rf)
        self.AssertSameImages(truth.getdata(), '/instances/%s/preview' % rf)

        self.assertEqual('42254d70efd2f4a1b8f3455909689f0e', ComputeMD5(DoGet(_REMOTE, '/instances/%s/matlab' % rf)))


    def test_decode_multiframe(self):
        mf = UploadInstance(_REMOTE, 'Multiframe.dcm')['ID']

        # Test the first frame
        truth = Image.open(GetDatabasePath('Formats/Multiframe0.png'))
        self.AssertSameImages(truth.getdata(), '/instances/%s/image-uint8' % mf)
        self.AssertSameImages(truth.getdata(), '/instances/%s/image-uint16' % mf)
        self.AssertSameImages(truth.getdata(), '/instances/%s/image-int16' % mf)
        self.AssertSameImages(truth.getdata(), '/instances/%s/preview' % mf)
        self.assertEqual('9812b99d93bbcd4e7684ded089b5dfb3', ComputeMD5(DoGet(_REMOTE, '/instances/%s/matlab' % mf)))

        self.AssertSameImages(truth.getdata(), '/instances/%s/frames/0/image-uint16' % mf)

        # Test the last frame
        truth = Image.open(GetDatabasePath('Formats/Multiframe75.png'))
        self.AssertSameImages(truth.getdata(), '/instances/%s/frames/75/image-uint16' % mf)


    def test_decode_signed(self):
        signed = UploadInstance(_REMOTE, 'SignedCT.dcm')['ID']
        minValue = -2000
        maxValue = 4042

        truth = Image.open(GetDatabasePath('Formats/SignedCT.png'))
        self.AssertSameImages(truth.getdata(), '/instances/%s/image-int16' % signed)

        truth2 = map(lambda x: 0 if x >= 32768 else x, truth.getdata())
        self.AssertSameImages(truth2, '/instances/%s/image-uint16' % signed)

        truth3 = map(lambda x: 255 if x >= 256 else x, truth2)
        self.AssertSameImages(truth3, '/instances/%s/image-uint8' % signed)

        tmp = map(lambda x: x - 65536 if x >= 32768 else x, truth.getdata())
        tmp = map(lambda x: (255.0 * (x - minValue)) / (maxValue - minValue), tmp)
        self.AssertSameImages(tmp, '/instances/%s/preview' % signed)

        self.assertEqual('b57e6c872a3da50877c7da689b03a444', ComputeMD5(DoGet(_REMOTE, '/instances/%s/matlab' % signed)))


    def test_googlecode_issue_32(self):
        self.assertRaises(Exception, lambda: DoPut(_REMOTE, '/tools/default-encoding', 'nope'))
        self.assertEqual('Windows1251', DoPut(_REMOTE, '/tools/default-encoding', 'Windows1251'))
        self.assertEqual('Windows1251', DoGet(_REMOTE, '/tools/default-encoding'))
        
        f = UploadInstance(_REMOTE, 'Issue32.dcm')['ID']
        tags = DoGet(_REMOTE, '/instances/%s/tags?simplify' % f)
        self.assertEqual(u'Рентгенография', tags['SeriesDescription'])
        self.assertEqual(u'Таз', tags['BodyPartExamined'])
        self.assertEqual(u'Прямая', tags['ViewPosition'])

        # Replay the same test using Latin1 as default encoding: This must fail
        self.assertEqual('Latin1', DoPut(_REMOTE, '/tools/default-encoding', 'Latin1'))

        DoDelete(_REMOTE, '/instances/%s' % f)
        f = UploadInstance(_REMOTE, 'Issue32.dcm')['ID']
        tags = DoGet(_REMOTE, '/instances/%s/tags?simplify' % f)
        self.assertNotEqual(u'Рентгенография', tags['SeriesDescription'])

        
    def test_encodings(self):
        # Latin-1 (ISO_IR 100)
        brainix = UploadInstance(_REMOTE, 'Brainix/Epi/IM-0001-0001.dcm')['ID']
        tags = DoGet(_REMOTE, '/instances/%s/tags?simplify' % brainix)
        self.assertEqual(u'IRM cérébrale, neuro-crâne', tags['StudyDescription'])

        # Latin-2 (ISO_IR 101)
        a = UploadInstance(_REMOTE, 'MarekLatin2.dcm')['ID']
        i = DoGet(_REMOTE, '/instances/%s/simplified-tags' % a)
        # dcm2xml MarekLatin2.dcm | iconv -f latin2 -t utf-8 | xmllint --format -
        self.assertEqual('Imię i Nazwisko osoby opisującej', 
                         i['ContentSequence'][4]['ConceptNameCodeSequence'][0]['CodeMeaning'].encode('utf-8'))
        

    def test_storescu_custom_aet(self):
        # This tests a feature introduced in Orthanc 0.9.1: "Custom
        # setting of the local AET during C-Store SCU (both in Lua and
        # in the REST API)."
        # https://groups.google.com/forum/#!msg/orthanc-users/o5qMULformU/wZjW2iSaMcAJ

        self.assertEqual(0, len(DoGet(_LOCAL, '/patients')))
        
        a = UploadInstance(_REMOTE, 'Knee/T1/IM-0001-0001.dcm')
        b = UploadInstance(_REMOTE, 'Knee/T1/IM-0001-0002.dcm')
        c = UploadInstance(_REMOTE, 'Knee/T1/IM-0001-0003.dcm')

        j = DoPost(_REMOTE, '/modalities/orthanctest/store', {
            'LocalAet' : 'YOP',
            'Resources' : [ a['ID'], b['ID'] ]
        })

        self.assertEqual(2, len(DoGet(_LOCAL, '/instances')))
        self.assertEqual('YOP', DoGet(_LOCAL, '/instances/%s/metadata/RemoteAET' % a['ID']))

        DropOrthanc(_LOCAL)
        self.assertEqual(0, len(DoGet(_LOCAL, '/instances')))

        j = DoPost(_REMOTE, '/modalities/orthanctest/store', {
            'Resources' : [ c['ID'] ]
        })

        self.assertEqual(1, len(DoGet(_LOCAL, '/instances')))
        self.assertEqual('ORTHANC', DoGet(_LOCAL, '/instances/%s/metadata/RemoteAET' % c['ID']))

        DropOrthanc(_REMOTE)        
        DropOrthanc(_LOCAL)        

        InstallLuaScriptFromPath(_REMOTE, 'Lua/AutoroutingChangeAet.lua')
        DoPost(_REMOTE, '/tools/execute-script', 'aet = "HELLO"', 'application/lua')

        self.assertEqual(0, len(DoGet(_LOCAL, '/instances')))
        UploadInstance(_REMOTE, 'Knee/T1/IM-0001-0001.dcm')
        WaitEmpty(_REMOTE)
        self.assertEqual(1, len(DoGet(_LOCAL, '/instances')))
        self.assertEqual('HELLO', DoGet(_LOCAL, '/instances/%s/metadata/RemoteAET' % a['ID']))

        DoPost(_REMOTE, '/tools/execute-script', 'aet = nill', 'application/lua')
        UploadInstance(_REMOTE, 'Knee/T1/IM-0001-0002.dcm')
        WaitEmpty(_REMOTE)
        self.assertEqual(2, len(DoGet(_LOCAL, '/instances')))
        self.assertEqual('ORTHANC', DoGet(_LOCAL, '/instances/%s/metadata/RemoteAET' % b['ID']))

    def test_resources_since_limit(self):
        # Upload 16 instances
        for i in range(4):
            UploadInstance(_REMOTE, 'Brainix/Flair/IM-0001-000%d.dcm' % (i + 1))
            UploadInstance(_REMOTE, 'Brainix/Epi/IM-0001-000%d.dcm' % (i + 1))
            UploadInstance(_REMOTE, 'Knee/T1/IM-0001-000%d.dcm' % (i + 1))
            UploadInstance(_REMOTE, 'Knee/T2/IM-0001-000%d.dcm' % (i + 1))

        self.assertEqual(2, len(DoGet(_REMOTE, '/patients')))
        self.assertEqual(2, len(DoGet(_REMOTE, '/studies')))
        self.assertEqual(4, len(DoGet(_REMOTE, '/series')))
        self.assertEqual(16, len(DoGet(_REMOTE, '/instances')))

        self.assertRaises(Exception, lambda: DoGet(_REMOTE, '/patients&since=10' % i))
        self.assertRaises(Exception, lambda: DoGet(_REMOTE, '/patients&limit=10' % i))

        self.assertEqual(0, len(DoGet(_REMOTE, '/patients?since=0&limit=0')))
        self.assertEqual(2, len(DoGet(_REMOTE, '/patients?since=0&limit=100')))
        self.assertEqual(2, len(DoGet(_REMOTE, '/studies?since=0&limit=100')))
        self.assertEqual(4, len(DoGet(_REMOTE, '/series?since=0&limit=100')))
        self.assertEqual(16, len(DoGet(_REMOTE, '/instances?since=0&limit=100')))
        self.assertEqual(1, len(DoGet(_REMOTE, '/patients?since=1&limit=100')))
        self.assertEqual(0, len(DoGet(_REMOTE, '/patients?since=2&limit=100')))
        self.assertEqual(0, len(DoGet(_REMOTE, '/patients?since=3&limit=100')))
        self.assertEqual(1, len(DoGet(_REMOTE, '/studies?since=1&limit=100')))
        self.assertEqual(3, len(DoGet(_REMOTE, '/series?since=1&limit=100')))
        self.assertEqual(2, len(DoGet(_REMOTE, '/series?since=2&limit=100')))
        self.assertEqual(1, len(DoGet(_REMOTE, '/series?since=3&limit=100')))
        self.assertEqual(0, len(DoGet(_REMOTE, '/series?since=4&limit=100')))
        self.assertEqual(0, len(DoGet(_REMOTE, '/series?since=100&limit=100')))
        self.assertEqual(15, len(DoGet(_REMOTE, '/instances?since=1&limit=100')))

        for limit in [ 1, 2, 3, 7, 16, 17 ]:
            s = {}
            since = 0
            while True:
                t = DoGet(_REMOTE, '/instances?since=%d&limit=%d' % (since, limit))
                if len(t) == 0:
                    break

                since += len(t)
                for i in t:
                    s[i] = None

            self.assertEqual(16, len(s))
            for instance in DoGet(_REMOTE, '/instances'):
                self.assertTrue(instance in s)


    def test_create_pdf(self):
        # Upload 4 instances
        brainixInstance = UploadInstance(_REMOTE, 'Brainix/Flair/IM-0001-0001.dcm')['ID']
        UploadInstance(_REMOTE, 'Brainix/Epi/IM-0001-0001.dcm')
        UploadInstance(_REMOTE, 'Knee/T1/IM-0001-0001.dcm')
        UploadInstance(_REMOTE, 'Knee/T2/IM-0001-0001.dcm')
        
        brainixPatient = '16738bc3-e47ed42a-43ce044c-a3414a45-cb069bd0'
        brainixStudy = '27f7126f-4f66fb14-03f4081b-f9341db2-53925988'
        brainixEpi = '2ac1316d-3e432022-62eabff2-c59f5475-9b1ac3f8'

        with open(GetDatabasePath('HelloWorld.pdf'), 'rb') as f:
            pdf = f.read()

        i = DoPost(_REMOTE, '/tools/create-dicom',
                   json.dumps({
                       'Tags' : {
                           'PatientName' : 'Jodogne',
                           'Modality' : 'CT',
                       },
                       'Content' : 'data:application/pdf;base64,' + base64.b64encode(pdf)
                   }))

        self.assertEqual('Jodogne', DoGet(_REMOTE, '/instances/%s/content/PatientName' % i['ID']).strip())
        # In Orthanc <= 1.9.7, the "CT" would have been replaced by "OT"
        # https://groups.google.com/g/orthanc-users/c/eNSddNrQDtM/m/wc1HahimAAAJ
        self.assertEqual('CT', DoGet(_REMOTE, '/instances/%s/content/Modality' % i['ID']).strip())

        b = DoGet(_REMOTE, '/instances/%s/content/0042-0011' % i['ID'])
        self.assertEqual(len(b), len(pdf) + 1)
        self.assertEqual(ComputeMD5(b), ComputeMD5(pdf + '\0'))

        self.assertRaises(Exception, lambda: DoPost(_REMOTE, '/tools/create-dicom',
                                                    json.dumps({
                                                        'Parent' : brainixPatient,
                                                        'Tags' : {
                                                            'PatientName' : 'Jodogne',
                                                        }
                                                    })))

        i = DoPost(_REMOTE, '/tools/create-dicom',
                   json.dumps({
                       'Parent' : brainixPatient,
                       'Tags' : { 'StudyDescription' : 'PDF^Patient' },
                       'Content' : 'data:application/pdf;base64,' + base64.b64encode(pdf)
                   }))
        
        self.assertEqual(brainixPatient, DoGet(_REMOTE, '/instances/%s/patient' % i['ID'])['ID'])

        i = DoPost(_REMOTE, '/tools/create-dicom',
                   json.dumps({
                       'Parent' : brainixStudy,
                       'Tags' : { 'SeriesDescription' : 'PDF^Study' },
                       'Content' : 'data:application/pdf;base64,' + base64.b64encode(pdf)
                   }))
        
        self.assertEqual(brainixStudy, DoGet(_REMOTE, '/instances/%s/study' % i['ID'])['ID'])

        i = DoPost(_REMOTE, '/tools/create-dicom',
                   json.dumps({
                       'Parent' : brainixEpi,
                       'Tags' : { 'SpecificCharacterSet' : 'ISO_IR 13' },
                       'Content' : 'data:application/pdf;base64,' + base64.b64encode(pdf)
                   }))
        
        self.assertEqual(brainixEpi, DoGet(_REMOTE, '/instances/%s/series' % i['ID'])['ID'])

        b = DoGet(_REMOTE, '/instances/%s/pdf' % i['ID'])
        self.assertEqual(len(b), len(pdf))
        self.assertEqual(ComputeMD5(b), ComputeMD5(pdf))

        self.assertRaises(Exception, lambda: DoGet(_REMOTE, '/instances/%s/pdf' % brainixInstance))


    def test_create_series(self):
        i = DoPost(_REMOTE, '/tools/create-dicom',
                   json.dumps({
                    'Tags' : {
                        'SpecificCharacterSet' : 'ISO_IR 100',
                        'PatientName' : 'Sébastien Jodogne',
                        'Modality' : 'CT',
                        },
                    'Content' : [
                        {
                            'Content': 'data:image/png;base64,iVBORw0KGgoAAAANSUhEUgAAAAUAAAAFCAYAAACNbyblAAAAHElEQVQI12P4//8/w38GIAXDIBKE0DHxgljNBAAO9TXL0Y4OHwAAAABJRU5ErkJggg==', # red dot in RGBA
                            'Tags' : { 'ImageComments' : 'Tutu' }
                            },
                        'data:image/png;base64,iVBORw0KGgoAAAANSUhEUgAAABAAAAAQCAYAAAAf8/9hAAAAoUlEQVQ4jZ2SWw3EIBREjwUsYAELa2EtoAULFUCyXAtroRZqoRbox254BdLC/DZnZjoXWJFgCDg8egW2CBEhEnDzyRk+Ecxz2KP/0AL8S99T+jQccAVs22qKwAuPuq0uyNg9cPLh3am+pe/dkHLZtqJHj6vXJrZ7nvzvxxgemXgUwnGfXqpee09mUwp8m022OYP6bLF7mVuVe0y/umxinsAXRd9z0k1ubWsAAAAASUVORK5CYII=',
                        ]
                    }))

        s = DoGet(_REMOTE, i['Path'])
        self.assertEqual('Series', s['Type'])
        self.assertEqual(s['ID'], i['ID'])
        self.assertEqual(2, len(s['Instances']))
        self.assertEqual(2, s['ExpectedNumberOfInstances'])
        self.assertEqual('Complete', s['Status'])

        a = DoGet(_REMOTE, '/instances/%s/tags?simplify' % s['Instances'][0])
        b = DoGet(_REMOTE, '/instances/%s/tags?simplify' % s['Instances'][1])
        self.assertTrue('ImageComments' in a or 'ImageComments' in b)
        if 'ImageComments' in a:
            self.assertEqual('Tutu', a['ImageComments'])
        else:
            self.assertEqual('Tutu', b['ImageComments'])

        patient = DoGet(_REMOTE, '/instances/%s/patient' % s['Instances'][0])
        self.assertEqual(patient['MainDicomTags']['PatientName'].encode('utf-8'),
                         'Sébastien Jodogne')


    def test_create_binary(self):
        binary = ''.join(map(chr, range(256)))
        encoded = 'data:application/octet-stream;base64,' + base64.b64encode(binary)
        tags = {
            'PatientName' : 'Jodogne',
            '8899-8899' : encoded
        }

        i = DoPost(_REMOTE, '/tools/create-dicom',
                   json.dumps({
                       'Tags' : tags,
                       'PrivateCreator' : 'TestBinary',
                   }))

        self.assertEqual('Jodogne', DoGet(_REMOTE, '/instances/%s/content/PatientName' % i['ID']).strip())
        self.assertEqual(binary, DoGet(_REMOTE, '/instances/%s/content/8899-8899' % i['ID']).strip())

        i = DoPost(_REMOTE, '/tools/create-dicom',
                   json.dumps({
                       'InterpretBinaryTags' : False,
                       'Tags' : tags,
                       'PrivateCreator' : 'TestBinary',
                   }))

        self.assertEqual('Jodogne', DoGet(_REMOTE, '/instances/%s/content/PatientName' % i['ID']).strip())
        self.assertEqual(encoded, DoGet(_REMOTE, '/instances/%s/content/8899-8899' % i['ID'])[0:-1])


    def test_patient_ids_collision(self):
        # Upload 3 instances from 3 different studies, but with the
        # same PatientID
        for i in range(3):
            UploadInstance(_REMOTE, 'PatientIdsCollision/Image%d.dcm' % (i + 1))

        a = DoPost(_REMOTE, '/tools/find', { 'Level' : 'Patient',
                                             'Query' : { 'PatientName' : '*' }})
        self.assertEqual(1, len(a))
        self.assertEqual('COMMON', DoGet(_REMOTE, '/patients/%s' % a[0]) ['MainDicomTags']['PatientID'])

        a = DoPost(_REMOTE, '/tools/find', { 'Level' : 'Study',
                                             'CaseSensitive' : True,
                                             'Query' : { 'PatientName' : 'FOO\\HELLO' }})
        self.assertEqual(2, len(a))

        a = DoPost(_REMOTE, '/tools/find', { 'Level' : 'Series',
                                             'CaseSensitive' : False,
                                             'Query' : { 'PatientName' : 'Foo' }})
        self.assertEqual(1, len(a))
        self.assertEqual('FOO^SERIES', DoGet(_REMOTE, '/series/%s/study' % a[0]) ['MainDicomTags']['StudyDescription'])
        self.assertEqual('FOO', DoGet(_REMOTE, '/series/%s/study' % a[0]) ['PatientMainDicomTags']['PatientName'])
        self.assertEqual('COMMON', DoGet(_REMOTE, '/series/%s/study' % a[0]) ['PatientMainDicomTags']['PatientID'])

        a = DoPost(_REMOTE, '/tools/find', { 'Level' : 'Study',
                                             'Query' : { 'PatientName' : '*' }})
        self.assertEqual(3, len(a))
        d = map(lambda x: DoGet(_REMOTE, '/studies/%s' % x) ['MainDicomTags']['StudyDescription'], a)
        self.assertTrue('FOO^SERIES' in d)
        self.assertTrue('HELLO^SERIES' in d)
        self.assertTrue('WORLD^SERIES' in d)

        d = map(lambda x: DoGet(_REMOTE, '/studies/%s' % x) ['PatientMainDicomTags']['PatientID'], a)
        self.assertEqual(1, len(set(d)))
        self.assertEqual('COMMON', d[0])

        for i in a:
            d = DoGet(_REMOTE, '/studies/%s' % i) ['MainDicomTags']['StudyDescription']
            p = DoGet(_REMOTE, '/studies/%s' % i) ['PatientMainDicomTags']['PatientName']
            self.assertEqual('%s^SERIES' % p, d)


    def test_bitbucket_issue_4(self):
        UploadInstance(_REMOTE, 'Brainix/Epi/IM-0001-0001.dcm')
        UploadInstance(_REMOTE, 'Brainix/Epi/IM-0001-0002.dcm')
        UploadInstance(_REMOTE, 'Brainix/Epi/IM-0001-0003.dcm')
        UploadInstance(_REMOTE, 'Formats/Jpeg.dcm')
        UploadInstance(_REMOTE, 'Formats/JpegLossless.dcm')
        UploadInstance(_REMOTE, 'Formats/Rle.dcm')
       
        self.assertEqual(0, len(DoGet(_LOCAL, '/instances')))
        self.assertEqual(6, len(DoGet(_REMOTE, '/instances')))

        p = DoGet(_REMOTE, '/patients')
        self.assertEqual(2, len(p))
        i1 = map(lambda x: x['ID'], DoGet(_REMOTE, '/patients/%s/instances' % p[0]))
        i2 = map(lambda x: x['ID'], DoGet(_REMOTE, '/patients/%s/instances' % p[1]))
        self.assertEqual(3, len(i1))
        self.assertEqual(3, len(i2))

        j = DoPost(_REMOTE, '/modalities/orthanctest/store', i2[0:1] + i1 + i2[1:3])

        self.assertEqual(6, len(DoGet(_LOCAL, '/instances')))


    def test_create_sequence(self):
        i = DoPost(_REMOTE, '/tools/create-dicom',
                   json.dumps({
                    'Tags' : {
                        'SpecificCharacterSet': 'ISO_IR 100',  # Encode using Latin1
                        'PatientName': 'Jodogne^',
                        'ReferencedStudySequence': GenerateTestSequence(),
                    }
                   }))['ID']

        self.assertEqual('Jodogne^', DoGet(_REMOTE, '/instances/%s/content/PatientName' % i))
        self.assertEqual('Hello^', DoGet(_REMOTE, '/instances/%s/content/ReferencedStudySequence/0/StudyDescription' % i))
        self.assertEqual('Toto', DoGet(_REMOTE, '/instances/%s/content/ReferencedStudySequence/0/ReferencedStudySequence/0/StudyDescription' % i))
        self.assertEqual('Tata', DoGet(_REMOTE, '/instances/%s/content/ReferencedStudySequence/0/ReferencedStudySequence/1/StudyDescription' % i))
        self.assertEqual(u'Sébastien^'.encode('latin-1'),
                         DoGet(_REMOTE, '/instances/%s/content/ReferencedStudySequence/1/StudyDescription' % i))


    def test_modify_sequence(self):
        i = UploadInstance(_REMOTE, 'PrivateTags.dcm')['ID']
        self.assertRaises(Exception, lambda: DoGet(_REMOTE, '/instances/%s/content/ReferencedStudySequence' % i))

        j = DoPost(_REMOTE, '/instances/%s/modify' % i,
                   json.dumps({
                    "Replace" : {
                        "PatientName" : "hello",
                        'ReferencedStudySequence': GenerateTestSequence(),
                        },
                    }),
                   'application/json')
        j = DoPost(_REMOTE, '/instances', j, 'application/dicom')['ID']
        DoDelete(_REMOTE, '/instances/%s' % i)

        self.assertEqual(2, len(DoGet(_REMOTE, '/instances/%s/content/ReferencedStudySequence' % j)))


    def test_compression(self):
        i = UploadInstance(_REMOTE, 'DummyCT.dcm')['ID']

        aa = DoGet(_REMOTE, '/instances/%s/attachments/' % i)
        if IsOrthancVersionAbove(_REMOTE, 1, 9, 1):
            # This file has *no* pixel data, so "dicom-until-pixel-data" is not stored
            self.assertEqual(1, len(aa))
            self.assertTrue('dicom' in aa)
        else:
            self.assertEqual(2, len(aa))
            self.assertTrue('dicom' in aa)
            self.assertTrue('dicom-as-json' in aa)
            
        data = DoGetRaw(_REMOTE, '/instances/%s/attachments/dicom/data' % i)[1]

        # If "StorageCompression" is enabled in the Orthanc to be
        # tested, uncompress the attachment before running the test
        if DoGet(_REMOTE, '/instances/%s/attachments/dicom/is-compressed' % i) != 0:
            DoPost(_REMOTE, '/instances/%s/attachments/dicom/uncompress' % i)
 
        cs = int(DoGet(_REMOTE, '/statistics')['TotalDiskSize'])
        us = int(DoGet(_REMOTE, '/statistics')['TotalUncompressedSize'])
        size = int(DoGet(_REMOTE, '/instances/%s/attachments/dicom/size' % i))
        md5 = DoGet(_REMOTE, '/instances/%s/attachments/dicom/md5' % i)
        self.assertEqual(data, DoGetRaw(_REMOTE, '/instances/%s/attachments/dicom/compressed-data' % i)[1])
        self.assertEqual(md5, DoGet(_REMOTE, '/instances/%s/attachments/dicom/compressed-md5' % i))
        self.assertEqual(size, int(DoGet(_REMOTE, '/instances/%s/attachments/dicom/compressed-size' % i)))

        ops = DoGet(_REMOTE, '/instances/%s/attachments/dicom' % i)
        self.assertTrue('compress' in ops)
        self.assertTrue('uncompress' in ops)
        self.assertTrue('is-compressed' in ops)
        self.assertEqual(0, DoGet(_REMOTE, '/instances/%s/attachments/dicom/is-compressed' % i))
        DoPost(_REMOTE, '/instances/%s/attachments/dicom/verify-md5' % i)

        # Re-compress the attachment
        DoPost(_REMOTE, '/instances/%s/attachments/dicom/compress' % i)
        DoPost(_REMOTE, '/instances/%s/attachments/dicom/verify-md5' % i)
        self.assertEqual(1, DoGet(_REMOTE, '/instances/%s/attachments/dicom/is-compressed' % i))
        self.assertGreater(cs, int(DoGet(_REMOTE, '/statistics')['TotalDiskSize']))
        self.assertEqual(us, int(DoGet(_REMOTE, '/statistics')['TotalUncompressedSize']))
        self.assertGreater(len(data), len(DoGetRaw(_REMOTE, '/instances/%s/attachments/dicom/compressed-data' % i)[1]))
        self.assertGreater(size, int(DoGet(_REMOTE, '/instances/%s/attachments/dicom/compressed-size' % i)))
        self.assertEqual(size, int(DoGet(_REMOTE, '/instances/%s/attachments/dicom/size' % i)))
        self.assertEqual(md5, DoGet(_REMOTE, '/instances/%s/attachments/dicom/md5' % i))
        self.assertNotEqual(md5, DoGet(_REMOTE, '/instances/%s/attachments/dicom/compressed-md5' % i))

        DoPost(_REMOTE, '/instances/%s/attachments/dicom/uncompress' % i)
        DoPost(_REMOTE, '/instances/%s/attachments/dicom/verify-md5' % i)
        self.assertEqual(0, DoGet(_REMOTE, '/instances/%s/attachments/dicom/is-compressed' % i))
        self.assertEqual(data, DoGetRaw(_REMOTE, '/instances/%s/attachments/dicom/compressed-data' % i)[1])
        self.assertEqual(size, int(DoGet(_REMOTE, '/instances/%s/attachments/dicom/compressed-size' % i)))
        self.assertEqual(size, int(DoGet(_REMOTE, '/instances/%s/attachments/dicom/size' % i)))
        self.assertEqual(md5, DoGet(_REMOTE, '/instances/%s/attachments/dicom/md5' % i))
        self.assertEqual(md5, DoGet(_REMOTE, '/instances/%s/attachments/dicom/compressed-md5' % i))
        self.assertEqual(cs, int(DoGet(_REMOTE, '/statistics')['TotalDiskSize']))
        self.assertEqual(us, int(DoGet(_REMOTE, '/statistics')['TotalUncompressedSize']))


    def test_ordered_slices(self):
        i = UploadInstance(_REMOTE, 'Multiframe.dcm')['ID']
        s = DoGet(_REMOTE, '/instances/%s' % i)['ParentSeries']
        o = DoGet(_REMOTE, '/series/%s/ordered-slices' % s)
        self.assertEqual('Sequence', o['Type'])
        self.assertEqual(1, len(o['Dicom']))
        self.assertEqual('/instances/9e05eb0a-18b6268c-e0d36085-8ddab517-3b5aec02/file', o['Dicom'][0])
        self.assertEqual(76, len(o['Slices']))
        for j in range(76):
            self.assertEqual('/instances/9e05eb0a-18b6268c-e0d36085-8ddab517-3b5aec02/frames/%d' % j, o['Slices'][j])

        self.assertEqual(1, len(o['SlicesShort']))
        self.assertEqual('9e05eb0a-18b6268c-e0d36085-8ddab517-3b5aec02', o['SlicesShort'][0][0])
        self.assertEqual(0, o['SlicesShort'][0][1])
        self.assertEqual(76, o['SlicesShort'][0][2])

        i = UploadInstance(_REMOTE, 'Brainix/Epi/IM-0001-0001.dcm')['ID']
        j = UploadInstance(_REMOTE, 'Brainix/Epi/IM-0001-0002.dcm')['ID']
        k = UploadInstance(_REMOTE, 'Brainix/Epi/IM-0001-0003.dcm')['ID']
        s = DoGet(_REMOTE, '/instances/%s' % i)['ParentSeries']
        o = DoGet(_REMOTE, '/series/%s/ordered-slices' % s)

        self.assertEqual('Volume', o['Type'])
        self.assertEqual(3, len(o['Dicom']))
        self.assertEqual(3, len(o['Slices']))
        self.assertEqual('/instances/%s/file' % i, o['Dicom'][2])
        self.assertEqual('/instances/%s/file' % j, o['Dicom'][1])
        self.assertEqual('/instances/%s/file' % k, o['Dicom'][0])
        self.assertEqual('/instances/%s/frames/0' % i, o['Slices'][2])
        self.assertEqual('/instances/%s/frames/0' % j, o['Slices'][1])
        self.assertEqual('/instances/%s/frames/0' % k, o['Slices'][0])

        self.assertEqual(3, len(o['SlicesShort']))
        self.assertEqual(k, o['SlicesShort'][0][0])
        self.assertEqual(0, o['SlicesShort'][0][1])
        self.assertEqual(1, o['SlicesShort'][0][2])
        self.assertEqual(j, o['SlicesShort'][1][0])
        self.assertEqual(0, o['SlicesShort'][1][1])
        self.assertEqual(1, o['SlicesShort'][1][2])
        self.assertEqual(i, o['SlicesShort'][2][0])
        self.assertEqual(0, o['SlicesShort'][2][1])
        self.assertEqual(1, o['SlicesShort'][2][2])

        i = UploadInstance(_REMOTE, 'Beaufix/IM-0001-0001.dcm')['ID']
        j = UploadInstance(_REMOTE, 'Beaufix/IM-0001-0002.dcm')['ID']
        s = DoGet(_REMOTE, '/instances/%s' % i)['ParentSeries']
        o = DoGet(_REMOTE, '/series/%s/ordered-slices' % s)

        self.assertEqual('Sequence', o['Type'])
        self.assertEqual(2, len(o['Dicom']))
        self.assertEqual(2, len(o['Slices']))
        self.assertEqual('/instances/%s/file' % i, o['Dicom'][0])
        self.assertEqual('/instances/%s/file' % j, o['Dicom'][1])
        self.assertEqual('/instances/%s/frames/0' % i, o['Slices'][0])
        self.assertEqual('/instances/%s/frames/0' % j, o['Slices'][1])

        self.assertEqual(2, len(o['SlicesShort']))
        self.assertEqual(i, o['SlicesShort'][0][0])
        self.assertEqual(0, o['SlicesShort'][0][1])
        self.assertEqual(1, o['SlicesShort'][0][2])
        self.assertEqual(j, o['SlicesShort'][1][0])
        self.assertEqual(0, o['SlicesShort'][1][1])
        self.assertEqual(1, o['SlicesShort'][1][2])



    def test_incoming_movescu_accession(self):
        UploadInstance(_REMOTE, 'Knee/T1/IM-0001-0001.dcm')
        
        # No matching patient, so no job is created
        self.assertEqual(0, len(DoGet(_LOCAL, '/patients')))
        CallMoveScu([ '--study', '-k', '0008,0052=STUDY', '-k', 'AccessionNumber=nope' ])
        self.assertEqual(0, len(DoGet(_LOCAL, '/patients')))
        CallMoveScu([ '--study', '-k', '0008,0052=PATIENT', '-k', 'AccessionNumber=A10003245599' ])
        self.assertEqual(0, len(DoGet(_LOCAL, '/patients')))

        # 1 Matching patient, track the job
        self.assertTrue(MonitorJob(_REMOTE, lambda: CallMoveScu([
            '--study',
            '-k', '0008,0052=STUDY',
            '-k', 'AccessionNumber=A10003245599'
        ])))
        
        self.assertEqual(1, len(DoGet(_LOCAL, '/patients')))


    def test_dicom_to_json(self):
        i = UploadInstance(_REMOTE, 'PrivateMDNTags.dcm')['ID']
        j = UploadInstance(_REMOTE, 'PrivateTags.dcm')['ID']

        t = DoGet(_REMOTE, '/instances/%s/tags?simplify' % i)
        with open(GetDatabasePath('PrivateMDNTagsSimplify.json'), 'r') as f:
            self.assertTrue(CompareTags(t, json.loads(f.read()), [
                # Tags for compatibility with DCMTK 3.6.0
                'RETIRED_OtherPatientIDs',
                'OtherPatientIDs',
                'ACR_NEMA_2C_VariablePixelDataGroupLength',
            ]))

        t = DoGet(_REMOTE, '/instances/%s/tags' % i)
        with open(GetDatabasePath('PrivateMDNTagsFull.json'), 'r') as f:
            self.assertTrue(CompareTags(t, json.loads(f.read()), [ 
            ]))

        t = DoGet(_REMOTE, '/instances/%s/tags?simplify' % j)
        with open(GetDatabasePath('PrivateTagsSimplify.json'), 'r') as f:
            self.assertTrue(CompareTags(t, json.loads(f.read()), [
            ]))


        # NB: To get the actual value of the "tags" JSON file, use the
        # following command:
        # $ curl http://alice:orthanctest@localhost:8042/instances/d29ead49-43e8601d-72f1e922-7de676ee-ea77c2b4/tags
        t = DoGet(_REMOTE, '/instances/%s/tags' % j)
        with open(GetDatabasePath('PrivateTagsFull.json'), 'r') as f:
            a = json.loads(f.read())

            # Starting with Orthanc 1.9.1, the DICOM-as-JSON
            # reports are truncated starting with PixelData
            if IsOrthancVersionAbove(_REMOTE, 1, 9, 1):
                self.assertFalse('7fe1,0010' in t)
                self.assertFalse('7fe1,1001' in t)
                del a['7fe1,0010']
                del a['7fe1,1001']
            else:
                self.assertTrue('7fe1,0010' in t)
                self.assertTrue('7fe1,1001' in t)
                
            aa = json.dumps(a).replace('2e+022', '2e+22')
            tt = (json.dumps(t)
                  .replace('2e+022', '2e+22')
                  # The "IllegalPrivatePixelSequence" tag was introduced in DCMTK 3.6.6 dictionary
                  .replace('IllegalPrivatePixelSequence', 'Unknown Tag & Data'))
            self.assertEqual(aa, tt)


    def test_batch_archive(self):
        UploadInstance(_REMOTE, 'Knee/T1/IM-0001-0001.dcm')
        UploadInstance(_REMOTE, 'Knee/T1/IM-0001-0002.dcm')
        UploadInstance(_REMOTE, 'Knee/T2/IM-0001-0001.dcm')
        UploadInstance(_REMOTE, 'Knee/T2/IM-0001-0002.dcm')
        UploadInstance(_REMOTE, 'Brainix/Epi/IM-0001-0001.dcm')
        UploadInstance(_REMOTE, 'Brainix/Epi/IM-0001-0002.dcm')
        UploadInstance(_REMOTE, 'Brainix/Flair/IM-0001-0001.dcm')
        UploadInstance(_REMOTE, 'Brainix/Flair/IM-0001-0002.dcm')

        s = DoPost(_REMOTE, '/tools/create-archive', [ ])
        z = zipfile.ZipFile(StringIO(s), "r")
        self.assertEqual(0, len(z.namelist()))
       
        # One patient
        s = DoPost(_REMOTE, '/tools/create-archive', [ 'ca29faea-b6a0e17f-067743a1-8b778011-a48b2a17' ])
        z = zipfile.ZipFile(StringIO(s), "r")
        self.assertEqual(4, len(z.namelist()))

        # One patient + twice its study + one series from other patient
        s = DoPost(_REMOTE, '/tools/create-archive', [ 
            'ca29faea-b6a0e17f-067743a1-8b778011-a48b2a17',
            '0a9b3153-2512774b-2d9580de-1fc3dcf6-3bd83918',
            '1e2c125c-411b8e86-3f4fe68e-a7584dd3-c6da78f0'
        ])
        z = zipfile.ZipFile(StringIO(s), "r")
        self.assertEqual(6, len(z.namelist()))        

        # One patient + one series + one instance
        s = DoPost(_REMOTE, '/tools/create-archive', [ 
            'ca29faea-b6a0e17f-067743a1-8b778011-a48b2a17',
            '1e2c125c-411b8e86-3f4fe68e-a7584dd3-c6da78f0',
            '1d429ccb-bdcc78a1-7d129d6a-ba4966ed-fe4dbd87'
        ])
        z = zipfile.ZipFile(StringIO(s), "r")
        self.assertEqual(7, len(z.namelist()))


    def test_decode_brainix_as_jpeg(self):
        i = UploadInstance(_REMOTE, 'Brainix/Epi/IM-0001-0001.dcm')['ID']

        j = GetImage(_REMOTE, '/instances/%s/preview' % i)
        self.assertEqual('PNG', j.format)
        self.assertEqual(j.size[0], 256)
        self.assertEqual(j.size[1], 256)

        j = GetImage(_REMOTE, '/instances/%s/preview' % i, headers = { 'Accept' : '*/*' })
        self.assertEqual('PNG', j.format)

        j = GetImage(_REMOTE, '/instances/%s/preview' % i, headers = { 'Accept' : 'image/*' })
        self.assertEqual('PNG', j.format)

        j = GetImage(_REMOTE, '/instances/%s/preview' % i, headers = { 'Accept' : 'image/png' })
        self.assertEqual('PNG', j.format)

        j = GetImage(_REMOTE, '/instances/%s/preview' % i, headers = { 'Accept' : 'image/jpeg' })
        self.assertEqual('JPEG', j.format)
        self.assertEqual(j.size[0], 256)
        self.assertEqual(j.size[1], 256)

        a = len(DoGet(_REMOTE, '/instances/%s/preview?quality=50' % i, headers = { 'Accept' : 'image/jpeg' }))
        b = len(DoGet(_REMOTE, '/instances/%s/preview' % i, headers = { 'Accept' : 'image/jpeg' }))
        self.assertLess(a, b)

        j = GetImage(_REMOTE, '/instances/%s/image-uint8' % i, headers = { 'Accept' : 'image/jpeg' })
        self.assertEqual('JPEG', j.format)

        # 16bit encoding is not supported with JPEG
        self.assertRaises(Exception, lambda: GetImage(_REMOTE, '/instances/%s/image-uint16' % i, headers = { 'Accept' : 'image/jpeg' }))
        self.assertRaises(Exception, lambda: GetImage(_REMOTE, '/instances/%s/image-int16' % i, headers = { 'Accept' : 'image/jpeg' }))

        # No matching content type
        self.assertRaises(Exception, lambda: GetImage(_REMOTE, '/instances/%s/preview' % i, headers = { 'Accept' : 'application/pdf' }))



    def test_media_encodings(self):
        ascii = UploadInstance(_REMOTE, 'Knee/T1/IM-0001-0001.dcm')['ID']
        latin1 = UploadInstance(_REMOTE, 'Brainix/Epi/IM-0001-0001.dcm')['ID']
        latin2 = UploadInstance(_REMOTE, 'MarekLatin2.dcm')['ID']

        tmp = DoPost(_REMOTE, '/tools/create-media', [ascii,latin1,latin2])
        z = zipfile.ZipFile(StringIO(tmp), "r")

        self.assertEqual(4, len(z.namelist()))
        self.assertTrue('IMAGES/IM0' in z.namelist())
        self.assertTrue('IMAGES/IM1' in z.namelist())
        self.assertTrue('IMAGES/IM2' in z.namelist())
        self.assertTrue('DICOMDIR' in z.namelist())

        try:
            os.remove('/tmp/DICOMDIR')
        except:
            # The file does not exist
            pass

        z.extract('DICOMDIR', '/tmp')
        a = subprocess.check_output([ FindExecutable('dciodvfy'), '/tmp/DICOMDIR' ],
                                    stderr = subprocess.STDOUT).split('\n')

        a = subprocess.check_output([ FindExecutable('dcentvfy'), '/tmp/DICOMDIR' ],
                                    stderr = subprocess.STDOUT).split('\n')
        self.assertEqual(1, len(a))
        self.assertEqual('', a[0])

        a = subprocess.check_output([ FindExecutable('dcm2xml'), '/tmp/DICOMDIR' ])
        self.assertTrue(re.search('1.3.46.670589.11.17521.5.0.3124.2008081908590448738', a) != None)
        self.assertTrue(re.search('1.3.46.670589.11.0.0.11.4.2.0.8743.5.5396.2006120114333648576', a) != None)
        self.assertTrue(re.search('1.2.826.0.1.3680043.2.1569.1.4.323026757.1700.1399452091.57', a) != None)

        os.remove('/tmp/DICOMDIR')


    def test_findscu_counters(self):
        UploadInstance(_REMOTE, 'Comunix/Ct/IM-0001-0001.dcm')
        UploadInstance(_REMOTE, 'Comunix/Pet/IM-0001-0001.dcm')
        UploadInstance(_REMOTE, 'Comunix/Pet/IM-0001-0002.dcm')

        i = CallFindScu([ '-k', '0008,0052=PATIENT', '-k', 'NumberOfPatientRelatedStudies' ])
        s = re.findall('\(0020,1200\).*?\[(.*?)\]', i)
        self.assertEqual(1, len(s))
        self.assertTrue('1 ' in s)

        i = CallFindScu([ '-k', '0008,0052=PATIENT', '-k', 'NumberOfPatientRelatedSeries' ])
        s = re.findall('\(0020,1202\).*?\[(.*?)\]', i)
        self.assertEqual(1, len(s))
        self.assertTrue('2 ' in s)

        i = CallFindScu([ '-k', '0008,0052=PATIENT', '-k', 'NumberOfPatientRelatedInstances' ])
        s = re.findall('\(0020,1204\).*?\[(.*?)\]', i)
        self.assertEqual(1, len(s))
        self.assertTrue('3 ' in s)

        i = CallFindScu([ '-k', '0008,0052=STUDY', '-k', 'NumberOfStudyRelatedSeries' ])
        s = re.findall('\(0020,1206\).*?\[(.*?)\]', i)
        self.assertEqual(1, len(s))
        self.assertTrue('2 ' in s)

        i = CallFindScu([ '-k', '0008,0052=STUDY', '-k', 'NumberOfStudyRelatedInstances' ])
        s = re.findall('\(0020,1208\).*?\[(.*?)\]', i)
        self.assertEqual(1, len(s))
        self.assertTrue('3 ' in s)

        i = CallFindScu([ '-k', '0008,0052=SERIES', '-k', 'NumberOfSeriesRelatedInstances' ])
        s = re.findall('\(0020,1209\).*?\[(.*?)\]', i)
        self.assertEqual(2, len(s))
        self.assertTrue('1 ' in s)
        self.assertTrue('2 ' in s)

        i = CallFindScu([ '-k', '0008,0052=STUDY', '-k', 'ModalitiesInStudy' ])
        s = re.findall('\(0008,0061\).*?\[(.*?)\]', i)
        self.assertEqual(1, len(s))
        t = map(lambda x: x.strip(), s[0].split('\\'))
        self.assertTrue('PT' in t)
        self.assertTrue('CT' in t)

        i = CallFindScu([ '-k', '0008,0052=STUDY', '-k', 'SOPClassesInStudy' ])
        s = re.findall('\(0008,0062\).*?\[(.*?)\]', i)
        self.assertEqual(1, len(s))
        t = map(lambda x: x.strip('\x00'), s[0].split('\\'))
        self.assertTrue('1.2.840.10008.5.1.4.1.1.2' in t)
        self.assertTrue('1.2.840.10008.5.1.4.1.1.128' in t)


    def test_decode_transfer_syntax(self):
        def Check(t, md5):
            i = UploadInstance(_REMOTE, 'TransferSyntaxes/%s.dcm' % t)['ID']

            if t != '1.2.840.10008.1.2':  # This file has no meta header
                transferSyntax = DoGet(_REMOTE, '/instances/%s/metadata/TransferSyntax' % i)
                self.assertEqual(t, transferSyntax)

            if md5 == None:
                self.assertRaises(Exception, lambda: DoGet(_REMOTE, '/instances/%s/preview' % i))
            else:
                m = ComputeMD5(DoGet(_REMOTE, '/instances/%s/preview' % i))
                self.assertEqual(m, md5)

        Check('1.2.840.10008.1.2.1', 'fae08d5415c4c0cd2cdbae4522408631')
        Check('1.2.840.10008.1.2.2', 'f3d9784768b8feb54d6a50b6d5c37682')
        Check('1.2.840.10008.1.2.4.51', 'ccbe75909fe5c9f7361b48416a53fc41')
        Check('1.2.840.10008.1.2.4.57', '7bbefe11d976b1be4e568915c6a82fc3')
        Check('1.2.840.10008.1.2.4.70', '7132cfbc457305b04b59787030c785d2')
        Check('1.2.840.10008.1.2.5', '6ff51ae525d362e0d04f550a64075a0e')  # RLE, supported since Orthanc 1.0.1
        Check('1.2.840.10008.1.2', 'd54aed9f67a100984b42942cc2e9939b')

        # The 3 checks below don't work on big-endian
        Check('1.2.840.10008.1.2.4.50', '496326046974eea718dbc16b997c646b')  # TODO - Doesn't work with GDCM 3.0.7 alone
        Check('1.2.840.10008.1.2.4.80', '6ff51ae525d362e0d04f550a64075a0e')
        Check('1.2.840.10008.1.2.4.81', '801579ae7cbf28e604ea74f2c99fa2ca')

        # JPEG2k image, not supported without GDCM plugin
        if not HasGdcmPlugin(_REMOTE):
            Check('1.2.840.10008.1.2.4.90', None)
            Check('1.2.840.10008.1.2.4.91', None)


    def test_raw_frame(self):
        s = UploadInstance(_REMOTE, 'Issue22.dcm')['ID']
        self.assertEqual(24, len(DoGet(_REMOTE, '/instances/%s/frames' % s)))
        a = DoGet(_REMOTE, '/instances/%s/frames/0/raw' % s)
        self.assertEqual(512 * 512 * 2, len(a))
        self.assertEqual(512 * 512 * 2, len(DoGet(_REMOTE, '/instances/%s/frames/23/raw' % s)))
        self.assertRaises(Exception, lambda: DoGet(_REMOTE, '/instances/%s/frames/24/raw' % s))
        self.assertEqual('1914287dc4d958eca21fdaacfb3482fa', ComputeMD5(a))

        s = UploadInstance(_REMOTE, 'Multiframe.dcm')['ID']
        self.assertEqual(76, len(DoGet(_REMOTE, '/instances/%s/frames' % s)))
        self.assertEqual(186274, len(DoGet(_REMOTE, '/instances/%s/frames/0/raw' % s)))
        self.assertEqual(189424, len(DoGet(_REMOTE, '/instances/%s/frames/75/raw' % s)))
        self.assertRaises(Exception, lambda: DoGet(_REMOTE, '/instances/%s/frames/76/raw' % s))
        im = GetImage(_REMOTE, '/instances/%s/frames/0/raw' % s)
        self.assertEqual("L", im.mode)
        self.assertEqual(512, im.size[0])
        self.assertEqual(512, im.size[1])

        # Test an image with 2 JPEG frames spread over multiple fragments
        s = UploadInstance(_REMOTE, 'LenaTwiceWithFragments.dcm')['ID']
        self.assertEqual(2, len(DoGet(_REMOTE, '/instances/%s/frames' % s)))
        a = DoGet(_REMOTE, '/instances/%s/frames/0/raw' % s)
        b = DoGet(_REMOTE, '/instances/%s/frames/1/raw' % s)
        self.assertEqual(69214, len(a))
        self.assertEqual(ComputeMD5(a), ComputeMD5(b))
        self.assertRaises(Exception, lambda: DoGet(_REMOTE, '/instances/%s/frames/2/raw' % s))
        im = GetImage(_REMOTE, '/instances/%s/frames/0/raw' % s)
        self.assertEqual("RGB", im.mode)
        self.assertEqual(512, im.size[0])
        self.assertEqual(512, im.size[1])
        im = GetImage(_REMOTE, '/instances/%s/frames/0/preview' % s)  # TODO - Doesn't work with GDCM 3.0.7 alone
        self.assertEqual("RGB", im.mode)
        self.assertEqual(512, im.size[0])
        self.assertEqual(512, im.size[1])



    def test_rest_movescu(self):
        self.assertEqual(0, len(DoGet(_REMOTE, '/patients')))

        # Upload 4 instances
        UploadInstance(_REMOTE, 'Brainix/Flair/IM-0001-0001.dcm')
        UploadInstance(_REMOTE, 'Brainix/Flair/IM-0001-0002.dcm')
        UploadInstance(_REMOTE, 'Brainix/Epi/IM-0001-0001.dcm')
        UploadInstance(_REMOTE, 'Knee/T2/IM-0001-0001.dcm')

        self.assertEqual(2, len(DoGet(_REMOTE, '/patients')))
        for p in DoGet(_REMOTE, '/patients'):
            DoPost(_REMOTE, '/modalities/orthanctest/store', p)
            DoDelete(_REMOTE, '/patients/%s' % p)

        self.assertEqual(0, len(DoGet(_REMOTE, '/patients')))

        # Move instance Brainix/Flair/IM-0001-0001.dcm
        DoPost(_REMOTE, '/modalities/orthanctest/move', { 
            'Level' : 'Instance',
            'Resources' : [
                { 
                    'StudyInstanceUID' : '2.16.840.1.113669.632.20.1211.10000357775',
                    'SeriesInstanceUID' : '1.3.46.670589.11.0.0.11.4.2.0.8743.5.5396.2006120114285654497',
                    'SOPInstanceUID' : '1.3.46.670589.11.0.0.11.4.2.0.8743.5.5396.2006120114314079549',
                }
            ]})

        # Move series Brainix/Flair/*
        self.assertEqual(1, len(DoGet(_REMOTE, '/patients')))
        self.assertEqual(1, len(DoGet(_REMOTE, '/studies')))
        self.assertEqual(1, len(DoGet(_REMOTE, '/series')))
        self.assertEqual(1, len(DoGet(_REMOTE, '/instances')))

        if IsOrthancVersionAbove(_REMOTE, 1, 11, 1):
            # Reset and test asynchronous C-Move at instance level
            for p in DoGet(_REMOTE, '/patients'):
                DoDelete(_REMOTE, '/patients/%s' % p)

            DoPost(_REMOTE, '/modalities/orthanctest/move', { 
                        'Level' : 'Instance',
                        'Resources' : [
                            { 
                                'StudyInstanceUID' : '2.16.840.1.113669.632.20.1211.10000357775',
                                'SeriesInstanceUID' : '1.3.46.670589.11.0.0.11.4.2.0.8743.5.5396.2006120114285654497',
                                'SOPInstanceUID' : '1.3.46.670589.11.0.0.11.4.2.0.8743.5.5396.2006120114314079549',
                            }
                        ],
                        'Asynchronous': True
                        })

            job = MonitorJob2(_REMOTE, lambda: DoPost
                            (_REMOTE, '/modalities/orthanctest/move', { 
                        'Level' : 'Instance',
                        'Resources' : [
                            { 
                                'StudyInstanceUID' : '2.16.840.1.113669.632.20.1211.10000357775',
                                'SeriesInstanceUID' : '1.3.46.670589.11.0.0.11.4.2.0.8743.5.5396.2006120114285654497',
                                'SOPInstanceUID' : '1.3.46.670589.11.0.0.11.4.2.0.8743.5.5396.2006120114314079549',
                            }
                        ],
                        'Asynchronous': True
                        }))

            self.assertNotEqual(None, job)

            # check the job was successfull
            self.assertEqual(1, len(DoGet(_REMOTE, '/patients')))
            self.assertEqual(1, len(DoGet(_REMOTE, '/studies')))
            self.assertEqual(1, len(DoGet(_REMOTE, '/series')))
            self.assertEqual(1, len(DoGet(_REMOTE, '/instances')))

            # check the job content
            jobContent = DoGet(_REMOTE, '/jobs/%s' % job)['Content']
            self.assertEqual('2.16.840.1.113669.632.20.1211.10000357775', jobContent['Query'][0]['0020,000d'])
            self.assertEqual('1.3.46.670589.11.0.0.11.4.2.0.8743.5.5396.2006120114285654497', jobContent['Query'][0]['0020,000e'])
            self.assertEqual('1.3.46.670589.11.0.0.11.4.2.0.8743.5.5396.2006120114314079549', jobContent['Query'][0]['0008,0018'])

        # Reset and test synchronous C-Move at series level
        for p in DoGet(_REMOTE, '/patients'):
            DoDelete(_REMOTE, '/patients/%s' % p)

        DoPost(_REMOTE, '/modalities/orthanctest/move', { 'Level' : 'Series',
                                                          'Resources' : [
                    { 
                        'StudyInstanceUID' : '2.16.840.1.113669.632.20.1211.10000357775',
                        'SeriesInstanceUID' : '1.3.46.670589.11.0.0.11.4.2.0.8743.5.5396.2006120114285654497',
                        }
                    ]})
        self.assertEqual(1, len(DoGet(_REMOTE, '/patients')))
        self.assertEqual(1, len(DoGet(_REMOTE, '/studies')))
        self.assertEqual(1, len(DoGet(_REMOTE, '/series')))
        self.assertEqual(2, len(DoGet(_REMOTE, '/instances')))

        if IsOrthancVersionAbove(_REMOTE, 1, 11, 1):
            # Reset and test asynchronous C-Move at series level with additional PatientID filter
            for p in DoGet(_REMOTE, '/patients'):
                DoDelete(_REMOTE, '/patients/%s' % p)

            job = MonitorJob2(_REMOTE, lambda: DoPost
                            (_REMOTE, '/modalities/orthanctest/move', { 
                        'Level' : 'Series',
                        'Resources' : [
                            { 
                                'PatientID' : '5Yp0E',
                                'StudyInstanceUID' : '2.16.840.1.113669.632.20.1211.10000357775',
                                'SeriesInstanceUID' : '1.3.46.670589.11.0.0.11.4.2.0.8743.5.5396.2006120114285654497',
                            }
                        ],
                        'Asynchronous': True
                        }))

            self.assertNotEqual(None, job)

            # check the job was successfull
            self.assertEqual(1, len(DoGet(_REMOTE, '/patients')))
            self.assertEqual(1, len(DoGet(_REMOTE, '/studies')))
            self.assertEqual(1, len(DoGet(_REMOTE, '/series')))
            self.assertEqual(2, len(DoGet(_REMOTE, '/instances')))

            # check the job content
            jobContent = DoGet(_REMOTE, '/jobs/%s' % job)['Content']
            self.assertEqual('2.16.840.1.113669.632.20.1211.10000357775', jobContent['Query'][0]['0020,000d'])
            self.assertEqual('1.3.46.670589.11.0.0.11.4.2.0.8743.5.5396.2006120114285654497', jobContent['Query'][0]['0020,000e'])
            self.assertEqual('5Yp0E', jobContent['Query'][0]['0010,0020'])

        # Move series Brainix/Epi/*
        DoPost(_REMOTE, '/modalities/orthanctest/move', { 'Level' : 'Series',
                                                          'Resources' : [
                    { 
                        'StudyInstanceUID' : '2.16.840.1.113669.632.20.1211.10000357775',
                        'SeriesInstanceUID' : '1.3.46.670589.11.0.0.11.4.2.0.8743.5.5396.2006120114314125550',
                        }
                    ]})
        self.assertEqual(1, len(DoGet(_REMOTE, '/patients')))
        self.assertEqual(1, len(DoGet(_REMOTE, '/studies')))
        self.assertEqual(2, len(DoGet(_REMOTE, '/series')))
        self.assertEqual(3, len(DoGet(_REMOTE, '/instances')))

        if IsOrthancVersionAbove(_REMOTE, 1, 11, 1):
            # Move study Knee asynchronously
            job = MonitorJob2(_REMOTE, lambda: DoPost
                            (_REMOTE, '/modalities/orthanctest/move', { 
                        'Level' : 'Study',
                        'Resources' : [
                            { 
                                'StudyInstanceUID' : '2.16.840.1.113669.632.20.121711.10000160881'
                            }
                        ],
                        'Asynchronous': True
                        }))

            self.assertNotEqual(None, job)

            # check the job was successfull
            self.assertEqual(2, len(DoGet(_REMOTE, '/patients')))
            self.assertEqual(2, len(DoGet(_REMOTE, '/studies')))
            self.assertEqual(3, len(DoGet(_REMOTE, '/series')))
            self.assertEqual(4, len(DoGet(_REMOTE, '/instances')))

            # check the job content
            jobContent = DoGet(_REMOTE, '/jobs/%s' % job)['Content']
            self.assertEqual('2.16.840.1.113669.632.20.121711.10000160881', jobContent['Query'][0]['0020,000d'])

        # Reset
        for p in DoGet(_REMOTE, '/patients'):
            DoDelete(_REMOTE, '/patients/%s' % p)

        self.assertEqual(0, len(DoGet(_REMOTE, '/patients')))


        if IsOrthancVersionAbove(_REMOTE, 1, 11, 1):
            # Move all at once asynchronously at PatientLevel
            job = MonitorJob2(_REMOTE, lambda: DoPost(_REMOTE, '/modalities/orthanctest/move', 
                { 
                    'Level' : 'Patient',
                    'Resources' : [
                        { 
                            'PatientID' : '5Yp0E',
                        },
                        { 
                            'PatientID': '887',
                            'PatientName' : 'KNEE',
                        }
                    ],
                    'Synchronous': False
                    }))

            self.assertEqual(2, len(DoGet(_REMOTE, '/patients')))
            self.assertEqual(2, len(DoGet(_REMOTE, '/studies')))
            self.assertEqual(3, len(DoGet(_REMOTE, '/series')))
            self.assertEqual(4, len(DoGet(_REMOTE, '/instances')))



    def test_reconstruct_json(self):
        self.assertEqual(0, len(DoGet(_REMOTE, '/patients')))

        instance = UploadInstance(_REMOTE, 'DummyCT.dcm')['ID']
        first = DoGet(_REMOTE, '/instances/%s/tags' % instance)

        self.assertEqual('TWINOW', first['0008,1010']['Value'])

        if IsOrthancVersionAbove(_REMOTE, 1, 9, 1):
            self.assertEqual(1, len(DoGet(_REMOTE, '/instances/%s/attachments' % instance)))
        else:
            self.assertEqual(2, len(DoGet(_REMOTE, '/instances/%s/attachments' % instance)))

        # Cannot delete the "DICOM" attachment
        self.assertRaises(Exception, lambda: DoDelete(_REMOTE, '/instances/%s/attachments/dicom' % instance))

        # Can delete the "DICOM as JSON" attachment
        if not IsOrthancVersionAbove(_REMOTE, 1, 9, 1):
            r = DoDelete(_REMOTE, '/instances/%s/attachments/dicom-as-json' % instance)
            self.assertTrue(type(r) is dict and len(r) == 0)

        # Only the "DICOM" attachment subsists
        self.assertEqual(1, len(DoGet(_REMOTE, '/instances/%s/attachments' % instance)))

        # Cannot manually reconstruct the "DICOM as JSON" attachment
        self.assertRaises(Exception, lambda: DoPut(_REMOTE, '/patients/%s/attachments/dicom-as-json' % patient, 'hello'))

        # Transparently reconstruct the "DICOM as JSON" attachment
        self.assertRaises(Exception, lambda: DoGet(_REMOTE, '/instances/%s/attachments/dicom-as-json' % instance))
        second = DoGet(_REMOTE, '/instances/%s/tags' % instance)
        self.assertEqual(str(first), str(second))

        if IsOrthancVersionAbove(_REMOTE, 1, 9, 1):
            self.assertEqual(1, len(DoGet(_REMOTE, '/instances/%s/attachments' % instance)))
        else:
            self.assertEqual(2, len(DoGet(_REMOTE, '/instances/%s/attachments' % instance)))
            third = DoGet(_REMOTE, '/instances/%s/attachments/dicom-as-json/data' % instance)
            self.assertEqual(str(first), str(third))


    def test_reconstruct_json2(self):
        self.assertEqual(0, len(DoGet(_REMOTE, '/patients')))

        a = UploadInstance(_REMOTE, 'Brainix/Flair/IM-0001-0001.dcm')['ID']
        b = UploadInstance(_REMOTE, 'Knee/T2/IM-0001-0001.dcm')['ID']

        self.assertEqual('BRAINIX', DoGet(_REMOTE, '/instances/%s/tags?simplify' % a)['PatientName'])
        self.assertEqual('KNEE', DoGet(_REMOTE, '/instances/%s/tags?simplify' % b)['PatientName'])

        aa = DoGet(_REMOTE, '/instances/%s/attachments' % a)
        bb = DoGet(_REMOTE, '/instances/%s/attachments' % b)

        if not IsOrthancVersionAbove(_REMOTE, 1, 9, 1):
            self.assertEqual(2, len(aa))
            self.assertEqual(aa, bb)
            self.assertTrue('dicom' in aa)
            self.assertTrue('dicom-as-json' in aa)
        elif IsDicomUntilPixelDataStored(_REMOTE):
            self.assertEqual(2, len(aa))
            self.assertEqual(aa, bb)
            self.assertTrue('dicom' in aa)
            self.assertTrue('dicom-until-pixel-data' in aa)
        else:
            self.assertEqual(1, len(aa))
            self.assertEqual(aa, bb)
            self.assertTrue('dicom' in aa)

        # In Orthanc <= 1.9.0, this call deletes "dicom-as-json"
        DoPost(_REMOTE, '/tools/invalidate-tags', '', 'text/plain')

        if IsOrthancVersionAbove(_REMOTE, 1, 9, 1) and IsDicomUntilPixelDataStored(_REMOTE):
            self.assertEqual(2, len(DoGet(_REMOTE, '/instances/%s/attachments' % a)))
            self.assertEqual(2, len(DoGet(_REMOTE, '/instances/%s/attachments' % b)))
        else:
            self.assertEqual(1, len(DoGet(_REMOTE, '/instances/%s/attachments' % a)))
            self.assertEqual(1, len(DoGet(_REMOTE, '/instances/%s/attachments' % b)))

        # In Orthanc <= 1.9.0, this call reconstructs "dicom-as-json"
        self.assertEqual('BRAINIX', DoGet(_REMOTE, '/instances/%s/tags?simplify' % a)['PatientName'])
        self.assertEqual('KNEE', DoGet(_REMOTE, '/instances/%s/tags?simplify' % b)['PatientName'])

        if IsOrthancVersionAbove(_REMOTE, 1, 9, 1) and not IsDicomUntilPixelDataStored(_REMOTE):
            self.assertEqual(1, len(DoGet(_REMOTE, '/instances/%s/attachments' % a)))
            self.assertEqual(1, len(DoGet(_REMOTE, '/instances/%s/attachments' % b)))
        else:
            self.assertEqual(2, len(DoGet(_REMOTE, '/instances/%s/attachments' % a)))
            self.assertEqual(2, len(DoGet(_REMOTE, '/instances/%s/attachments' % b)))


    def test_private_tags(self):
        i = UploadInstance(_REMOTE, 'PrivateMDNTags.dcm')['ID']
        t = DoGet(_REMOTE, '/instances/%s/tags?simplify' % i)
        self.assertEqual('1.2.840.113704.1.111.6320.1342451261.21', t['PET-CT Multi Modality Name'])
        self.assertEqual('p37s0_na_ctac.img', t['Original Image Filename'])


    def test_findscu_encoding(self):
        # Check out ../Database/Encodings/Generate.sh
        TEST = u'Test-éüäöòДΘĝדصķћ๛ﾈİ'
        ENCODINGS = {
            'Arabic' :   [ 'ISO_IR 127' ], 
            'Ascii' :    [ 'ISO_IR 6' ],   # More accurately, ISO 646
            'Cyrillic' : [ 'ISO_IR 144' ], 
            'Greek' :    [ 'ISO_IR 126' ], 
            'Hebrew' :   [ 'ISO_IR 138' ],
            'Japanese' : [ 'ISO_IR 13', 'shift-jis' ],
            'Latin1' :   [ 'ISO_IR 100' ],
            'Latin2' :   [ 'ISO_IR 101' ], 
            'Latin3' :   [ 'ISO_IR 109' ],
            'Latin4' :   [ 'ISO_IR 110' ], 
            'Latin5' :   [ 'ISO_IR 148' ], 
            'Thai' :     [ 'ISO_IR 166', 'tis-620' ],
            'Utf8' :     [ 'ISO_IR 192' ],
        }

        for name in ENCODINGS.iterkeys():
            if len(ENCODINGS[name]) == 1:
                ENCODINGS[name].append(name.lower())

        UploadInstance(_REMOTE, 'Encodings/Lena-utf8.dcm')
        
        for name in ENCODINGS.iterkeys():
            self.assertEqual(name, DoPut(_REMOTE, '/tools/default-encoding', name))
            self.assertEqual(name, DoGet(_REMOTE, '/tools/default-encoding'))

            i = CallFindScu([ '-k', '0008,0052=STUDY', 
                              '-k', 'SpecificCharacterSet',  
                              '-k', 'PatientName' ])

            characterSet = re.findall('\(0008,0005\).*?\[(.*?)\]', i)
            self.assertEqual(1, len(characterSet))
            self.assertEqual(ENCODINGS[name][0], characterSet[0].strip())

            patientName = re.findall('\(0010,0010\).*?\[(.*?)\]', i)
            self.assertEqual(1, len(patientName))

            expected = TEST.encode(ENCODINGS[name][1], 'ignore')
            self.assertEqual(expected, patientName[0].strip())


        #for master in ENCODINGS:
        for master in [ 'Latin1', 'Utf8', 'Cyrillic' ]:  # Shortcut to speedup tests
            self.assertEqual(master, DoPut(_REMOTE, '/tools/default-encoding', master))
            self.assertEqual(master, DoGet(_REMOTE, '/tools/default-encoding'))

            for name in ENCODINGS:
                DropOrthanc(_REMOTE)
                UploadInstance(_REMOTE, 'Encodings/Lena-%s.dcm' % ENCODINGS[name][1])

                i = CallFindScu([ '-k', '0008,0052=STUDY', 
                                  '-k', 'PatientID', 
                                  '-k', 'SpecificCharacterSet',  
                                  '-k', 'PatientName' ])
                i = i.decode(ENCODINGS[master][1])

                characterSet = re.findall('\(0008,0005\).*?\[(.*?)\]', i)
                self.assertEqual(1, len(characterSet))
                self.assertEqual(ENCODINGS[master][0], characterSet[0].strip())

                patientId = re.findall('\(0010,0020\).*?\[(.*?)\]', i)
                self.assertEqual(1, len(patientId))
                self.assertEqual(ENCODINGS[name][1], patientId[0].strip())

                patientName = re.findall('\(0010,0010\).*?\[(.*?)\]', i)
                self.assertEqual(1, len(patientName))

                tmp = ENCODINGS[name][1]
                expected = TEST.encode(tmp, 'ignore').decode(tmp)
                tmp = ENCODINGS[master][1]
                expected = expected.encode(tmp, 'ignore').decode(tmp)

                self.assertEqual(expected, patientName[0].strip())


                a = DoPost(_REMOTE, '/tools/find', { 'Expand' : True,
                                                     'Level' : 'Study',
                                                     'Query' : { }})
                self.assertEqual(1, len(a))

                tmp = ENCODINGS[name][1]
                self.assertEqual(TEST.encode(tmp, 'ignore').decode(tmp), a[0]["PatientMainDicomTags"]["PatientName"])


    def test_reconstruct(self):
        def CompareMainDicomTag(expected, instance, level, tag):
            self.assertEqual(expected, DoGet(_REMOTE, '/instances/%s/%s' % (instance, level))['MainDicomTags'][tag].strip())

        originalInstanceId = UploadInstance(_REMOTE, 'DummyCT.dcm')['ID']

        studies = DoGet(_REMOTE, '/studies/')
        self.assertEqual(1, len(DoGet(_REMOTE, '/patients/')))
        self.assertEqual(1, len(studies))
        self.assertEqual(1, len(DoGet(_REMOTE, '/series/')))
        self.assertEqual(1, len(DoGet(_REMOTE, '/instances/')))

        modified = DoPost(_REMOTE, '/studies/%s/modify' % studies[0], {
            "Replace" : {
                "StudyDescription" : "hello",
                "SeriesDescription" : "world",
                "SOPClassUID" : "test",
                "SOPInstanceUID" : "myid",
            },
            "Keep" : [ "StudyInstanceUID", "SeriesInstanceUID" ],
            "Force" : True
        })

        instances = DoGet(_REMOTE, '/instances/')
        self.assertEqual(1, len(DoGet(_REMOTE, '/patients/')))
        self.assertEqual(1, len(DoGet(_REMOTE, '/studies/')))
        self.assertEqual(1, len(DoGet(_REMOTE, '/series/')))
        self.assertEqual(2, len(instances))

        modifiedInstanceId = instances[0] if instances[1] == originalInstanceId else instances[1]

        # in 1.11.3, we have added an automatic reconstruction at the end of the modification
        if not IsOrthancVersionAbove(_REMOTE, 1, 11, 3):
            CompareMainDicomTag('Knee (R)', originalInstanceId, 'study', 'StudyDescription')
            CompareMainDicomTag('AX.  FSE PD', originalInstanceId, 'series', 'SeriesDescription')
            CompareMainDicomTag('1.2.840.113619.2.176.2025.1499492.7040.1171286242.109', originalInstanceId, '', 'SOPInstanceUID')
            CompareMainDicomTag('myid', modifiedInstanceId, '', 'SOPInstanceUID')
            self.assertEqual('1.2.840.10008.5.1.4.1.1.4', DoGet(_REMOTE, '/instances/%s/metadata/SopClassUid' % originalInstanceId).strip())
            self.assertEqual('test', DoGet(_REMOTE, '/instances/%s/metadata/SopClassUid' % modifiedInstanceId).strip())

            if IsOrthancVersionAbove(_REMOTE, 1, 11, 0):
                # metadata before reconstruct
                mba = DoGet(_REMOTE, '/instances/%s/metadata?expand' % originalInstanceId)
                mbb = DoGet(_REMOTE, '/instances/%s/metadata?expand' % originalInstanceId)

            # reconstruct by taking the new instance as the reference -> should repopulate study fields from this instance tags
            DoPost(_REMOTE, '/instances/%s/reconstruct' % modifiedInstanceId, {})

        CompareMainDicomTag('hello', originalInstanceId, 'study', 'StudyDescription')
        CompareMainDicomTag('world', originalInstanceId, 'series', 'SeriesDescription')
        CompareMainDicomTag('1.2.840.113619.2.176.2025.1499492.7040.1171286242.109', originalInstanceId, '', 'SOPInstanceUID')

        if not IsOrthancVersionAbove(_REMOTE, 1, 11, 3):
            if IsOrthancVersionAbove(_REMOTE, 1, 11, 0):
                # metadata after reconstruct should have been preserved
                maa = DoGet(_REMOTE, '/instances/%s/metadata?expand' % originalInstanceId)
                mab = DoGet(_REMOTE, '/instances/%s/metadata?expand' % originalInstanceId)

                self.assertEqual(mba, maa)
                self.assertEqual(mbb, mab)


    @unittest.skip("httpbin.org is down as of 2022-12-22")  # TODO
    def test_httpClient_lua(self):
        retries = 4
        result = ''
        
        with open(GetDatabasePath('Lua/HttpClient.lua'), 'r') as f:
            scriptContent = f.read()
            # retry since this test sometimes fails if httpbin.org is unresponsive
            while retries > 0 and not ('OK' in result):
                print("Executing lua script HttpClient.lua")
                result = DoPost(_REMOTE, '/tools/execute-script', scriptContent, 'application/lua')
                retries -= 1

        self.assertIn('OK', result)


    def test_bitbucket_issue_44(self):
        # https://bugs.orthanc-server.com/show_bug.cgi?id=44
        UploadInstance(_REMOTE, 'Issue44/Monochrome1.dcm')
        UploadInstance(_REMOTE, 'Issue44/Monochrome2.dcm')

        # dcmcjpeg +ua +eb Monochrome1.dcm Monochrome1-Jpeg.dcm
        UploadInstance(_REMOTE, 'Issue44/Monochrome1-Jpeg.dcm')

        # dcmcjpeg +ua Monochrome1.dcm Monochrome1-JpegLS.dcm
        UploadInstance(_REMOTE, 'Issue44/Monochrome1-JpegLS.dcm')

        monochrome1 = 'bcdd600a-a6a9c522-5f0a6e84-8657c9f3-b76e59b7'
        monochrome1_jpeg = '9df82121-208a2da8-0038674a-3d7a773b-b7008cd2'
        monochrome1_jpegls = '0486d1a2-9165573f-b1976b20-e927b016-6b8d67ab'
        monochrome2 = 'f00947b7-f61f7164-c93414d1-c6fbda6a-9e92ed20'

        for i in [ monochrome1, monochrome1_jpeg, monochrome1_jpegls ]:
            im = GetImage(_REMOTE, '/instances/%s/preview' % i)
            self.assertEqual("L", im.mode)
            self.assertEqual(2010, im.size[0])
            self.assertEqual(2446, im.size[1])

            # This is the chest image, with MONOCHROME1. Raw background is
            # white (255), should be rendered as black (0) => invert
            if i == monochrome1_jpeg:
                # Add some tolerance because of JPEG destructive compression
                self.assertGreater(10, im.getpixel((0,0)))
            else:
                self.assertEqual(0, im.getpixel((0,0)))

        im = GetImage(_REMOTE, '/instances/%s/preview' % monochrome2)
        self.assertEqual("L", im.mode)
        self.assertEqual(1572, im.size[0])
        self.assertEqual(2010, im.size[1])
        
        # This is the key image, with MONOCHROME2. Raw background is
        # white (255), should be rendered as white (255)
        self.assertEqual(255, im.getpixel((0,0)))


    def test_bitbucket_issue_42(self):
        # https://bugs.orthanc-server.com/show_bug.cgi?id=42
        # This test fails on DCMTK 3.6.0, but succeeds in DCMTK 3.6.1 snapshots and DCMTK 3.6.2
        UploadInstance(_REMOTE, 'Issue42.dcm')['ID']
        modified = DoPost(_REMOTE,
                          '/patients/da128605-e040d0c4-310615d2-3475da63-df2d1ef4/modify',
                          '{"Replace":{"PatientID":"Hello","PatientName":"Sample patient name"},"Force":true}',
                          'application/json')
        self.assertTrue('PatientID' in modified)


    def test_rest_find_limit(self):
        # Check the "Since" and "Limit" parameters in URI "/tools/find"
        # Related to issue 53: https://bugs.orthanc-server.com/show_bug.cgi?id=53
        
        # Upload 6 instances
        brainix = []
        knee = []
        for i in range(2):
            brainix.append(UploadInstance(_REMOTE, 'Brainix/Flair/IM-0001-000%d.dcm' % (i + 1)) ['ID'])
            brainix.append(UploadInstance(_REMOTE, 'Brainix/Epi/IM-0001-000%d.dcm' % (i + 1)) ['ID'])
            knee.append(UploadInstance(_REMOTE, 'Knee/T1/IM-0001-000%d.dcm' % (i + 1)) ['ID'])

        # Check using BRAINIX
        a = DoPost(_REMOTE, '/tools/find', { 'Level' : 'Instance',
                                             'Query' : { 'PatientName' : 'B*' },
                                             'Limit' : 10 })
        self.assertEqual(4, len(a))

        a = DoPost(_REMOTE, '/tools/find', { 'Level' : 'Instance',
                                             'Query' : { 'PatientName' : 'B*' },
                                             'Limit' : 4 })
        self.assertEqual(4, len(a))

        a = DoPost(_REMOTE, '/tools/find', { 'Level' : 'Instance',
                                             'Query' : { 'PatientName' : 'B*' },
                                             'Since' : 2,
                                             'Limit' : 4 })
        self.assertEqual(2, len(a))

        a = DoPost(_REMOTE, '/tools/find', { 'Level' : 'Instance',
                                             'Query' : { 'PatientName' : 'B*' },
                                             'Limit' : 3 })
        self.assertEqual(3, len(a))

        b = []
        for i in range(4):
            a = DoPost(_REMOTE, '/tools/find', { 'Level' : 'Instance',
                                                 'Query' : { 'PatientName' : 'B*' },
                                                 'Limit' : 1,
                                                 'Since' : i })
            self.assertEqual(1, len(a))
            b.append(a[0])

        # Check whether the two sets are equal through symmetric difference
        self.assertEqual(0, len(set(b) ^ set(brainix)))

        # Check using KNEE
        a = DoPost(_REMOTE, '/tools/find', { 'Level' : 'Instance',
                                             'Query' : { 'PatientName' : 'K*' },
                                             'Limit' : 10 })
        self.assertEqual(2, len(a))

        a = DoPost(_REMOTE, '/tools/find', { 'Level' : 'Instance',
                                             'Query' : { 'PatientName' : 'K*' },
                                             'Limit' : 2 })
        self.assertEqual(2, len(a))

        b = []
        for i in range(2):
            a = DoPost(_REMOTE, '/tools/find', { 'Level' : 'Instance',
                                                 'Query' : { 'PatientName' : 'K*' },
                                                 'Limit' : 1,
                                                 'Since' : i })
            self.assertEqual(1, len(a))
            b.append(a[0])

        self.assertEqual(0, len(set(b) ^ set(knee)))


    def test_bitbucket_issue_46(self):
        # "PHI remaining after anonymization"
        # https://bugs.orthanc-server.com/show_bug.cgi?id=46

        def GetAnonymizedTags(study, version):
            anonymized = DoPost(_REMOTE, '/studies/%s/anonymize' % study,
                                { 'DicomVersion' : version },
                                'application/json') ['ID']
            a = DoGet(_REMOTE, '/studies/%s/instances' % anonymized)
            self.assertEqual(1, len(a))

            instance = a[0]['ID']
            
            return (instance, DoGet(_REMOTE, '/instances/%s/tags' % instance))

        UploadInstance(_REMOTE, 'Issue44/Monochrome1.dcm')
        origStudy = '6068a14b-d4df27af-9ec22145-538772d8-74f228ff'

        # Add the 0032,1033 (Requesting Service) and the 0010,1060
        # (Patient's Mother's Birth Name) tags
        newStudy = DoPost(_REMOTE, '/studies/%s/modify' % origStudy,
                          '{"Replace":{"0010,1060":"OSIMIS","0032,1033":"MOTHER"}}',
                          'application/json')['ID']

        # Use Table E.1-1 from PS 3.15-2008
        # https://raw.githubusercontent.com/jodogne/dicom-specification/master/2008/08_15pu.pdf
        (instance, tags) = GetAnonymizedTags(newStudy, "2008")
        self.assertTrue('0032,1033' in tags)
        self.assertTrue('0010,1060' in tags)

        # Use Table E.1-1 from PS 3.15-2011 (only if Orthanc >= 1.2.1)
        # https://raw.githubusercontent.com/jodogne/dicom-specification/master/2008/08_15pu.pdf
        (instance, tags) = GetAnonymizedTags(newStudy, "2017c")
        self.assertFalse('0032,1033' in tags)
        self.assertFalse('0010,1060' in tags)

        t = {}
        for (key, value) in tags.iteritems():
            t[value['Name']] = value['Value']

        self.assertEqual('', t['StudyDate'])  # Type 1 tag => cleared
        self.assertEqual('', t['StudyTime'])  # Type 1 tag => cleared
        self.assertEqual('', t['PatientSex']) # Type 1 tag => cleared
        self.assertFalse('SeriesDate' in t)   # Type 3 tag => null
        self.assertFalse('SeriesTime' in t)   # Type 3 tag => null

        with tempfile.NamedTemporaryFile(delete = True) as f:
            # Run "dciodvfy" on the anonymized file to be sure it is still valid
            f.write(DoGet(_REMOTE, '/instances/%s/file' % instance))
            f.flush()
            subprocess.check_output([ FindExecutable('dciodvfy'), f.name ],
                                    stderr = subprocess.STDOUT).split('\n')


    def test_bitbucket_issue_55(self):
        def Run(modify, query):
            self.assertEqual(1, len(DoGet(_REMOTE, '/instances')))

            operation = 'modify' if modify else 'anonymize'
            
            self.assertRaises(Exception, lambda: DoPost(
                _REMOTE, '/studies/%s/%s' % (study, operation), query))
            self.assertEqual(1, len(DoGet(_REMOTE, '/instances')))

            query["Force"] = True
            a = DoPost(_REMOTE, '/studies/%s/%s' % (study, operation), query)['Path']
            self.assertEqual(2, len(DoGet(_REMOTE, '/instances')))
            DoDelete(_REMOTE, a)
                         
            self.assertEqual(1, len(DoGet(_REMOTE, '/instances')))
        
        UploadInstance(_REMOTE, 'DummyCT.dcm')
        study = 'b9c08539-26f93bde-c81ab0d7-bffaf2cb-a4d0bdd0'

        Run(True, { "Replace" : { "StudyInstanceUID" : "world" } })
        Run(True, { "Replace" : { "SeriesInstanceUID" : "world" } })
        Run(True, { "Replace" : { "SOPInstanceUID" : "world" } })

        Run(False, { "Keep" : [ "StudyInstanceUID" ]})
        Run(False, { "Keep" : [ "SeriesInstanceUID" ]})
        Run(False, { "Keep" : [ "SOPInstanceUID" ]})

        Run(False, { "Replace" : { "StudyInstanceUID" : "world" } })
        Run(False, { "Replace" : { "SeriesInstanceUID" : "world" } })
        Run(False, { "Replace" : { "SOPInstanceUID" : "world" } })


    def test_bitbucket_issue_56(self):
        # Case-insensitive matching over accents. This test assumes
        # that the "CaseSensitivePN" configuration option of Orthanc
        # is set to "false" (default value).
        # https://bugs.orthanc-server.com/show_bug.cgi?id=56

        def Check(name, expected, expectedSensitive):
            a = CallFindScu([ '-k', '0008,0005=ISO_IR 192',  # Use UTF-8
                              '-k', '0008,0052=PATIENT',
                              '-k', 'PatientName=%s' % name ])
            patientNames = re.findall('\(0010,0010\).*?\[(.*?)\]', a)
            self.assertEqual(expected, len(patientNames))

            a = DoPost(_REMOTE, '/tools/find', { 'Level' : 'Patient',
                                                 'CaseSensitive' : False,
                                                 'Query' : { 'PatientName' : name }})
            self.assertEqual(expected, len(a))

            a = DoPost(_REMOTE, '/tools/find', { 'Level' : 'Patient',
                                                 'CaseSensitive' : True,
                                                 'Query' : { 'PatientName' : name }})
            self.assertEqual(expectedSensitive, len(a))

        UploadInstance(_REMOTE, 'Encodings/Lena-latin1.dcm')

        # WildcardConstraint
        Check('TeSt*', 1, 0)
        Check('TeSt-a*', 0, 0)
        Check('TeSt-É*', 1, 0)
        Check('TeSt-é*', 1, 0)
        Check('Test-é*', 1, 1)

        # ListConstraint
        Check('Test-éüäöò\\nope', 1, 1)
        Check('Test-ÉÜÄÖÒ\\nope', 1, 0)

        # ValueConstraint
        Check('Test-éüäöò', 1, 1)
        Check('Test-ÉÜÄÖÒ', 1, 0)

        
    def test_gbk_alias(self):
        # https://groups.google.com/d/msg/orthanc-users/WMM8LMbjpUc/02-1f_yFCgAJ
        # This test fails on Orthanc <= 1.3.0
        i = UploadInstance(_REMOTE, '2017-09-19-GBK-Tumashu.dcm')['ID']
        tags = DoGet(_REMOTE, '/instances/%s/tags?simplify' % i)
        self.assertEqual(tags['PatientName'], u'徐浩凯')
        self.assertEqual(tags['InstitutionName'], u'灌云县疾病预防控制中心')

        
    def test_long_tag(self):
        i = UploadInstance(_REMOTE, 'DummyCTWithLongTag.dcm')['ID']
        series = 'f2635388-f01d497a-15f7c06b-ad7dba06-c4c599fe'

        tags = DoGet(_REMOTE, '/instances/%s/tags' % i)
        self.assertTrue('0018,1020' in tags)
        self.assertEqual('SoftwareVersions', tags['0018,1020']['Name'])
        self.assertEqual('TooLong', tags['0018,1020']['Type'])
        self.assertEqual(None, tags['0018,1020']['Value'])

        tags = DoGet(_REMOTE, '/instances/%s/tags?ignore-length=0018-1020' % i)
        self.assertTrue('0018,1020' in tags)
        self.assertEqual('SoftwareVersions', tags['0018,1020']['Name'])
        self.assertEqual('String', tags['0018,1020']['Type'])
        self.assertTrue(tags['0018,1020']['Value'].startswith('Lorem ipsum dolor sit amet'))

        tags = DoGet(_REMOTE, '/instances/%s/tags?simplify' % i)
        self.assertTrue('SoftwareVersions' in tags)
        self.assertEqual(None, tags['SoftwareVersions'])
        self.assertTrue('HeartRate' in tags)
        self.assertEqual(474, int(tags['HeartRate']))

        tags = DoGet(_REMOTE, '/instances/%s/simplified-tags' % i)
        self.assertTrue('SoftwareVersions' in tags)
        self.assertEqual(None, tags['SoftwareVersions'])

        tags = DoGet(_REMOTE, '/instances/%s/tags?simplify&ignore-length=0018-1020' % i)
        self.assertTrue('SoftwareVersions' in tags)
        self.assertTrue(tags['SoftwareVersions'].startswith('Lorem ipsum dolor sit amet'))

        tags = DoGet(_REMOTE, '/instances/%s/tags?simplify&ignore-length=SoftwareVersions' % i)
        self.assertTrue('SoftwareVersions' in tags)
        self.assertTrue(tags['SoftwareVersions'].startswith('Lorem ipsum dolor sit amet'))

        tags = DoGet(_REMOTE, '/series/%s/instances-tags' % series)
        self.assertEqual(1, len(tags))
        self.assertTrue(i in tags.keys())
        self.assertTrue('0018,1020' in tags[i])
        self.assertEqual('TooLong', tags[i]['0018,1020']['Type'])

        tags = DoGet(_REMOTE, '/series/%s/instances-tags?ignore-length=SoftwareVersions' % series)
        self.assertEqual(1, len(tags))
        self.assertTrue(i in tags.keys())
        self.assertTrue('0018,1020' in tags[i])
        self.assertEqual('String', tags[i]['0018,1020']['Type'])
        self.assertTrue(tags[i]['0018,1020']['Value'].startswith('Lorem ipsum dolor sit amet'))


    def test_extended_media(self):
        UploadInstance(_REMOTE, 'Knee/T1/IM-0001-0001.dcm')

        z = GetArchive(_REMOTE, '/patients/%s/media?extended' % DoGet(_REMOTE, '/patients')[0])
        self.assertEqual(2, len(z.namelist()))
        self.assertTrue('IMAGES/IM0' in z.namelist())
        self.assertTrue('DICOMDIR' in z.namelist())

        try:
            os.remove('/tmp/DICOMDIR')
        except:
            # The file does not exist
            pass

        z.extract('DICOMDIR', '/tmp')
        a = subprocess.check_output([ FindExecutable('dciodvfy'), '/tmp/DICOMDIR' ],
                                    stderr = subprocess.STDOUT).split('\n')
        self.assertEqual(5, len(a))
        self.assertTrue(a[0].startswith('Warning'))
        self.assertEqual('BasicDirectory', a[1])
        self.assertTrue('not present in standard DICOM IOD' in a[2])
        self.assertTrue('not present in standard DICOM IOD' in a[3])
        self.assertEqual('', a[4])

        a = subprocess.check_output([ FindExecutable('dcentvfy'), '/tmp/DICOMDIR' ],
                                    stderr = subprocess.STDOUT).split('\n')
        self.assertEqual(1, len(a))
        self.assertEqual('', a[0])

        a = subprocess.check_output([ FindExecutable('dcm2xml'), '/tmp/DICOMDIR' ])
        self.assertTrue(re.search('1.3.46.670589.11.17521.5.0.3124.2008081908590448738', a) != None)

        # Check the presence of the series description (extended tag)
        self.assertTrue(re.search('T1W_aTSE', a) != None)

        os.remove('/tmp/DICOMDIR')


    def test_anonymize_relationships_1(self):
        UploadInstance(_REMOTE, 'Knee/T1/IM-0001-0001.dcm')
        UploadInstance(_REMOTE, 'Knee/T1/IM-0001-0002.dcm')
        study = '0a9b3153-2512774b-2d9580de-1fc3dcf6-3bd83918'
        
        anonymized = DoPost(_REMOTE, '/studies/%s/anonymize' % study,
                            '{}',
                            'application/json')['ID']
        
        a = DoGet(_REMOTE, '/studies/%s/instances' % study)
        self.assertEqual(2, len(a))
        a1 = a[0]['ID']
        a2 = a[1]['ID']
        
        b = DoGet(_REMOTE, '/studies/%s/instances' % anonymized)
        self.assertEqual(2, len(b))
        b1 = b[0]['ID']
        b2 = b[1]['ID']
        
        SEQUENCE = '/instances/%s/content/ReferencedImageSequence'
        SOP = '/instances/%s/content/ReferencedImageSequence/%d/ReferencedSOPInstanceUID'
        CLASS = '/instances/%s/content/ReferencedImageSequence/%d/ReferencedSOPClassUID'
        FRAME = '/instances/%s/content/FrameOfReferenceUID'

        self.assertEqual(DoGet(_REMOTE, FRAME % a1), 
                         DoGet(_REMOTE, FRAME % a2))
        self.assertEqual(DoGet(_REMOTE, FRAME % b1), 
                         DoGet(_REMOTE, FRAME % b2))
        self.assertNotEqual(DoGet(_REMOTE, FRAME % a1),
                            DoGet(_REMOTE, FRAME % b1))
        self.assertNotEqual(DoGet(_REMOTE, FRAME % a2),
                            DoGet(_REMOTE, FRAME % b2))

        self.assertEqual(3, len(DoGet(_REMOTE, SEQUENCE % a1)))
        self.assertEqual(3, len(DoGet(_REMOTE, SEQUENCE % a2)))
        self.assertEqual(3, len(DoGet(_REMOTE, SEQUENCE % b1)))
        self.assertEqual(3, len(DoGet(_REMOTE, SEQUENCE % b2)))

        for i in range(3):
            self.assertEqual(DoGet(_REMOTE, SOP % (a1, i)),
                             DoGet(_REMOTE, SOP % (a2, i)))
            self.assertEqual(DoGet(_REMOTE, SOP % (b1, i)),
                             DoGet(_REMOTE, SOP % (b2, i)))
            self.assertNotEqual(DoGet(_REMOTE, SOP % (a1, i)),
                                DoGet(_REMOTE, SOP % (b1, i)))
            self.assertNotEqual(DoGet(_REMOTE, SOP % (a2, i)),
                                DoGet(_REMOTE, SOP % (b2, i)))
            self.assertEqual(DoGet(_REMOTE, CLASS % (a1, i)),
                             DoGet(_REMOTE, CLASS % (b1, i)))
            self.assertEqual(DoGet(_REMOTE, CLASS % (a2, i)),
                             DoGet(_REMOTE, CLASS % (b2, i)))


    def test_anonymize_relationships_2(self):
        UploadInstance(_REMOTE, 'Comunix/Ct/IM-0001-0001.dcm')
        UploadInstance(_REMOTE, 'Comunix/Ct/IM-0001-0002.dcm')
        study = '6c65289b-db2fcb71-7eaf73f4-8e12470c-a4d6d7cf'
        
        anonymized = DoPost(_REMOTE, '/studies/%s/anonymize' % study,
                            '{}',
                            'application/json')['ID']
        
        a = DoGet(_REMOTE, '/studies/%s/instances' % study)
        self.assertEqual(2, len(a))
        a1 = a[0]['ID']
        a2 = a[1]['ID']
        
        b = DoGet(_REMOTE, '/studies/%s/instances' % anonymized)
        self.assertEqual(2, len(b))
        b1 = b[0]['ID']
        b2 = b[1]['ID']
        
        SEQUENCE = '/instances/%s/content/SourceImageSequence'
        SOP = '/instances/%s/content/SourceImageSequence/%d/ReferencedSOPInstanceUID'
        CLASS = '/instances/%s/content/SourceImageSequence/%d/ReferencedSOPClassUID'

        self.assertEqual(1, len(DoGet(_REMOTE, SEQUENCE % a1)))
        self.assertEqual(1, len(DoGet(_REMOTE, SEQUENCE % a2)))
        self.assertEqual(1, len(DoGet(_REMOTE, SEQUENCE % b1)))
        self.assertEqual(1, len(DoGet(_REMOTE, SEQUENCE % b2)))
        self.assertEqual(DoGet(_REMOTE, SOP % (a1, 0)),
                         DoGet(_REMOTE, SOP % (a2, 0)))
        self.assertEqual(DoGet(_REMOTE, SOP % (b1, 0)),
                         DoGet(_REMOTE, SOP % (b2, 0)))
        self.assertNotEqual(DoGet(_REMOTE, SOP % (a1, 0)),
                            DoGet(_REMOTE, SOP % (b1, 0)))
        self.assertNotEqual(DoGet(_REMOTE, SOP % (a2, 0)),
                            DoGet(_REMOTE, SOP % (b2, 0)))
        self.assertEqual(DoGet(_REMOTE, CLASS % (a1, 0)),
                         DoGet(_REMOTE, CLASS % (b1, 0)))
        self.assertEqual(DoGet(_REMOTE, CLASS % (a2, 0)),
                         DoGet(_REMOTE, CLASS % (b2, 0)))


    def test_anonymize_relationships_3(self):
        sr1 = UploadInstance(_REMOTE, 'HierarchicalAnonymization/StructuredReports/IM0')['ID']
        mr1 = UploadInstance(_REMOTE, 'HierarchicalAnonymization/StructuredReports/IM631')['ID']
        study = 'ef351eb2-c1147229-062736b8-35a151e3-e32d526b'
        
        anonymized = DoPost(_REMOTE, '/studies/%s/anonymize' % study,
                            { "Keep" : [ "ContentSequence" ] }) ['ID']
                
        a = DoGet(_REMOTE, '/studies/%s/instances' % anonymized)
        self.assertEqual(2, len(a))

        if DoGet(_REMOTE, '/instances/%s/content/Modality' % a[0]['ID']) == 'SR':
            sr2 = a[0]['ID']
            mr2 = a[1]['ID']
        else:
            sr2 = a[1]['ID']
            mr2 = a[0]['ID']
            
        self.assertEqual(DoGet(_REMOTE, '/instances/%s/content/Modality' % sr1),
                         DoGet(_REMOTE, '/instances/%s/content/Modality' % sr2))
        self.assertEqual(DoGet(_REMOTE, '/instances/%s/content/Modality' % mr1),
                         DoGet(_REMOTE, '/instances/%s/content/Modality' % mr2))

        mrUid1 = DoGet(_REMOTE, '/instances/%s' % mr1)['MainDicomTags']['SOPInstanceUID']
        mrUid2 = DoGet(_REMOTE, '/instances/%s' % mr2)['MainDicomTags']['SOPInstanceUID']
        mrSeries1 = DoGet(_REMOTE, '/instances/%s/content/SeriesInstanceUID' % mr1).strip('\x00')
        mrSeries2 = DoGet(_REMOTE, '/instances/%s/content/SeriesInstanceUID' % mr2).strip('\x00')
        mrStudy1 = DoGet(_REMOTE, '/instances/%s/content/StudyInstanceUID' % mr1).strip('\x00')
        mrStudy2 = DoGet(_REMOTE, '/instances/%s/content/StudyInstanceUID' % mr2).strip('\x00')

        PATH1 = '/instances/%s/content/CurrentRequestedProcedureEvidenceSequence'
        PATH2 = PATH1 + '/0/ReferencedSeriesSequence'
        PATH3 = PATH2 + '/0/ReferencedSOPSequence'
        PATH4 = PATH3 + '/0/ReferencedSOPInstanceUID'
        PATH5 = PATH3 + '/0/ReferencedSOPClassUID'

        self.assertEqual(1, len(DoGet(_REMOTE, PATH1 % sr1)))
        self.assertEqual(1, len(DoGet(_REMOTE, PATH2 % sr1)))
        self.assertEqual(1, len(DoGet(_REMOTE, PATH3 % sr1)))
        self.assertEqual(DoGet(_REMOTE, PATH4 % sr1), mrUid1)
        self.assertEqual(mrSeries1, DoGet(_REMOTE, (PATH2 + '/0/SeriesInstanceUID') % sr1).strip('\x00'))
        self.assertEqual(mrStudy1, DoGet(_REMOTE, (PATH1 + '/0/StudyInstanceUID') % sr1).strip('\x00'))

        self.assertEqual(1, len(DoGet(_REMOTE, PATH1 % sr2)))
        self.assertEqual(1, len(DoGet(_REMOTE, PATH2 % sr2)))
        self.assertEqual(1, len(DoGet(_REMOTE, PATH3 % sr2)))
        self.assertEqual(DoGet(_REMOTE, PATH5 % sr1), DoGet(_REMOTE, PATH5 % sr2))

        self.assertEqual(mrUid2, DoGet(_REMOTE, PATH4 % sr2).strip('\x00'))
        self.assertEqual(mrSeries2, DoGet(_REMOTE, (PATH2 + '/0/SeriesInstanceUID') % sr2).strip('\x00'))
        self.assertEqual(mrStudy2, DoGet(_REMOTE, (PATH1 + '/0/StudyInstanceUID') % sr2).strip('\x00'))

        content1 = DoGet(_REMOTE, '/instances/%s/tags?simplify' % sr1) ['ContentSequence']
        content2 = DoGet(_REMOTE, '/instances/%s/tags?simplify' % sr2) ['ContentSequence']
        self.assertEqual(str(content1), str(content2))


    def test_bitbucket_issue_94(self):
        # "a simple instance modification should not modify FrameOfReferenceUID + ..."
        # https://bugs.orthanc-server.com/show_bug.cgi?id=94
        i = UploadInstance(_REMOTE, 'Issue94.dcm')['ID']

        source = DoGet(_REMOTE, '/instances/%s/attachments/dicom/data' % i)

        modified = DoPost(_REMOTE, '/instances/%s/modify' % i,
                          { "Replace" : {"PatientID" : "toto"}, "Force": True})

        anonymized = DoPost(_REMOTE, '/instances/%s/anonymize' % i)

        a = ExtractDicomTags(source, [ 'FrameOfReferenceUID' ])
        self.assertEqual(1, len(a))
        
        b = ExtractDicomTags(modified, [ 'FrameOfReferenceUID' ])
        self.assertEqual(1, len(b))
        
        c = ExtractDicomTags(anonymized, [ 'FrameOfReferenceUID' ])
        self.assertEqual(1, len(c))
        
        self.assertEqual(a, b)     # Modified DICOM
        self.assertNotEqual(a, c)  # Anonymized DICOM


    def test_metadata_origin(self):
        # Upload using the REST API
        i = UploadInstance(_REMOTE, 'Knee/T1/IM-0001-0001.dcm')['ID']
        self.assertEqual('RestApi', DoGet(_REMOTE, '/instances/%s/metadata/Origin' % i))
        self.assertEqual('', DoGet(_REMOTE, '/instances/%s/metadata/RemoteAET' % i))
        self.assertNotEqual('', DoGet(_REMOTE, '/instances/%s/metadata/RemoteIP' % i))
        self.assertRaises(Exception, lambda: DoGet(_REMOTE, '/instances/%s/metadata/CalledAET' % i))

        # "HttpUsername" is empty iff "AuthenticationEnabled" is "false"
        self.assertTrue(DoGet(_REMOTE, '/instances/%s/metadata/HttpUsername' % i) in [ '', 'alice' ])
        
        m = DoGet(_REMOTE, '/instances/%s/metadata?expand' % i)
        self.assertEqual('RestApi', m['Origin'])
        self.assertEqual('', m['RemoteAET'])
        self.assertNotEqual('', m['RemoteIP'])
        self.assertFalse('CalledAET' in m)
        self.assertTrue('HttpUsername' in m)
        self.assertTrue(m['HttpUsername'] in [ '', 'alice' ])

        self.assertEqual('1.2.840.10008.1.2.4.91', m['TransferSyntax'])
        self.assertEqual('1.2.840.10008.5.1.4.1.1.4', m['SopClassUid'])
        self.assertEqual('1', m['IndexInSeries'])
        self.assertTrue('ReceptionDate' in m)

        DoDelete(_REMOTE, '/instances/%s' % i)

        # Upload using the DICOM protocol
        subprocess.check_call([ FindExecutable('storescu'),
                                _REMOTE['Server'], str(_REMOTE['DicomPort']),
                                GetDatabasePath('Knee/T1/IM-0001-0001.dcm'),
                                '-xw' ])  # Propose JPEG2000
        self.assertEqual('DicomProtocol', DoGet(_REMOTE, '/instances/%s/metadata/Origin' % i))
        self.assertEqual('STORESCU', DoGet(_REMOTE, '/instances/%s/metadata/RemoteAET' % i))
        self.assertNotEqual('', DoGet(_REMOTE, '/instances/%s/metadata/RemoteIP' % i))
        self.assertEqual('ANY-SCP', DoGet(_REMOTE, '/instances/%s/metadata/CalledAET' % i))
        self.assertRaises(Exception, lambda: DoGet(_REMOTE, '/instances/%s/metadata/HttpUsername' % i))

        m = DoGet(_REMOTE, '/instances/%s/metadata?expand' % i)
        self.assertEqual('DicomProtocol', m['Origin'])
        self.assertEqual('STORESCU', m['RemoteAET'])
        self.assertNotEqual('', m['RemoteIP'])
        self.assertEqual('ANY-SCP', m['CalledAET'])
        self.assertFalse('HttpUsername' in m)

        self.assertEqual('1.2.840.10008.1.2.4.91', m['TransferSyntax'])
        self.assertEqual('1.2.840.10008.5.1.4.1.1.4', m['SopClassUid'])
        self.assertEqual('1', m['IndexInSeries'])
        self.assertTrue('ReceptionDate' in m)


    def test_lua_deadlock(self):
        # Rana Asim Wajid (2018-07-14): "It does seem that the issue
        # is with the lua script I'm using for conversion of images to
        # JPEG2000. When the script is used with 1.4.0 the first
        # instance appears to be stored and then everything just
        # halts, ie Orthanc wont respond to anything after that."
        # https://groups.google.com/d/msg/orthanc-users/Rc-Beb42xc8/JUgdzrmCAgAJ
        InstallLuaScriptFromPath(_REMOTE, 'Lua/Jpeg2000Conversion.lua')

        subprocess.check_call([ FindExecutable('storescu'),
                                _REMOTE['Server'], str(_REMOTE['DicomPort']),
                                GetDatabasePath('Brainix/Flair/IM-0001-0001.dcm'),
                                GetDatabasePath('Brainix/Flair/IM-0001-0002.dcm'),
                                ])

        instances = DoGet(_REMOTE, '/instances')
        self.assertEqual(2, len(instances))

        t1 = DoGet(_REMOTE, '/instances/%s/metadata/TransferSyntax' % instances[0])
        t2 = DoGet(_REMOTE, '/instances/%s/metadata/TransferSyntax' % instances[1])
        self.assertEqual('1.2.840.10008.1.2.4.90', t1)   # this will fail if libgdcm-tools is not installed
        self.assertEqual(t1, t2);


    def test_find_group_length(self):
        # Orthanc <= 1.4.1 fails to answer C-FIND queries that contain
        # one of the Generic Group Length tags (*, 0x0000)
        a = UploadInstance(_REMOTE, 'Brainix/Flair/IM-0001-0001.dcm')['ID']
        result = CallFindScu([ '-k', '0008,0052=STUDY', '-k', '0008,0000=80' ])
        self.assertFalse('UnableToProcess' in result)
        self.assertFalse('E:' in result)


    def test_split(self):
        UploadInstance(_REMOTE, 'Knee/T1/IM-0001-0001.dcm')
        UploadInstance(_REMOTE, 'Knee/T2/IM-0001-0001.dcm')
        knee1Sop = '1.3.46.670589.11.17521.5.0.3124.2008081908590448738'
        knee2Sop = '1.3.46.670589.11.17521.5.0.3124.2008081909113806560'
        study = '0a9b3153-2512774b-2d9580de-1fc3dcf6-3bd83918'
        t1 = '6de73705-c4e65c1b-9d9ea1b5-cabcd8e7-f15e4285'
        t2 = 'bbf7a453-0d34251a-03663b55-46bb31b9-ffd74c59'

        self.assertEqual(1, len(DoGet(_REMOTE, '/studies')))
        self.assertEqual(2, len(DoGet(_REMOTE, '/series')))

        info = DoGet(_REMOTE, '/studies/%s' % study)
        self.assertTrue('ReferringPhysicianName' in info['MainDicomTags'])
            
        job = MonitorJob2(_REMOTE, lambda: DoPost
                          (_REMOTE, '/studies/%s/split' % study, {
                              'Series' : [ t2 ],
                              'Replace' : { 'PatientName' : 'Hello' },
                              'Remove' : [ 'ReferringPhysicianName' ],
                              'KeepSource' : False,
                              'Asynchronous' : True
                          }))

        self.assertNotEqual(None, job)

        studies = set(DoGet(_REMOTE, '/studies'))
        self.assertEqual(2, len(studies))

        series = set(DoGet(_REMOTE, '/series'))
        self.assertEqual(2, len(series))
        self.assertTrue(t1 in series)

        study2 = DoGet(_REMOTE, '/jobs/%s' % job)['Content']['TargetStudy']
        self.assertTrue(study in studies)
        self.assertTrue(study2 in studies)

        info = DoGet(_REMOTE, '/studies/%s' % study2)
        self.assertTrue('Hello', info['PatientMainDicomTags']['PatientName'])
        self.assertFalse('ReferringPhysicianName' in info['MainDicomTags'])

        sopInstanceUids = set()
        for i in DoGet(_REMOTE, '/instances?expand'):
            sopInstanceUids.add(i['MainDicomTags']['SOPInstanceUID'])

        self.assertTrue(knee1Sop in sopInstanceUids)

        # Fails if Orthanc <= 1.5.7
        self.assertFalse(knee2Sop in sopInstanceUids)  # Because "KeepSource" is False

        # One original instance is kept, another one is added because of the split
        self.assertEqual(2, len(sopInstanceUids))

        
    def test_merge(self):
        UploadInstance(_REMOTE, 'Knee/T1/IM-0001-0001.dcm')
        UploadInstance(_REMOTE, 'Brainix/Flair/IM-0001-0001.dcm')
        kneeSop = '1.3.46.670589.11.17521.5.0.3124.2008081908590448738'
        brainixSop = '1.3.46.670589.11.0.0.11.4.2.0.8743.5.5396.2006120114314079549'
        knee = '0a9b3153-2512774b-2d9580de-1fc3dcf6-3bd83918'
        t1 = '6de73705-c4e65c1b-9d9ea1b5-cabcd8e7-f15e4285'
        brainix = '27f7126f-4f66fb14-03f4081b-f9341db2-53925988'
        flair = '1e2c125c-411b8e86-3f4fe68e-a7584dd3-c6da78f0'

        self.assertEqual(2, len(DoGet(_REMOTE, '/studies')))
        self.assertEqual(2, len(DoGet(_REMOTE, '/series')))

        job = MonitorJob2(_REMOTE, lambda: DoPost
                          (_REMOTE, '/studies/%s/merge' % knee, {
                              'Resources' : [ brainix ],
                              'KeepSource' : True,
                              'Synchronous' : False
                          }))

        self.assertNotEqual(None, job)

        studies = set(DoGet(_REMOTE, '/studies'))
        self.assertEqual(2, len(studies))
        self.assertTrue(knee in studies)
        self.assertTrue(brainix in studies)

        series = set(DoGet(_REMOTE, '/studies/%s' % knee)['Series'])
        self.assertTrue(t1 in series)
        series.remove(t1)
        self.assertEqual(1, len(series))

        instances = DoGet(_REMOTE, '/series/%s' % list(series)[0])['Instances']
        self.assertEqual(1, len(instances))
        merged = DoGet(_REMOTE, '/instances/%s/tags?simplify' % instances[0])

        instances = DoGet(_REMOTE, '/series/%s' % t1)['Instances']
        self.assertEqual(1, len(instances))
        a = DoGet(_REMOTE, '/instances/%s/tags?simplify' % instances[0])

        instances = DoGet(_REMOTE, '/series/%s' % flair)['Instances']
        self.assertEqual(1, len(instances))
        b = DoGet(_REMOTE, '/instances/%s/tags?simplify' % instances[0])

        tags = DoGet(_REMOTE, '/studies/%s' % knee)
        
        for key in tags['PatientMainDicomTags']:
            self.assertEqual(a[key], merged[key])
            if (key in b and key != 'PatientSex'):
                self.assertNotEqual(a[key], b[key])
        
        for key in tags['MainDicomTags']:
            # Not in the patient/study module
            if (not key in [ 'InstitutionName',
                             'RequestingPhysician',
                             'RequestedProcedureDescription', ]):
                self.assertEqual(a[key], merged[key])
                if (key in b):
                    self.assertNotEqual(a[key], b[key])

        sopInstanceUids = set()
        for i in DoGet(_REMOTE, '/instances?expand'):
            sopInstanceUids.add(i['MainDicomTags']['SOPInstanceUID'])

        self.assertTrue(kneeSop in sopInstanceUids)
        self.assertTrue(brainixSop in sopInstanceUids)

        # Fails if Orthanc <= 1.5.7
        # The 2 original instances are kept, another one is added because of the merge
        self.assertEqual(3, len(sopInstanceUids))
 

    def test_async_archive(self):
        # Testing the asynchronous generation of archives/medias (new
        # in Orthanc 1.4.3)
        UploadInstance(_REMOTE, 'Knee/T1/IM-0001-0001.dcm')
        UploadInstance(_REMOTE, 'Knee/T2/IM-0001-0001.dcm')

        kneeT1 = '6de73705-c4e65c1b-9d9ea1b5-cabcd8e7-f15e4285'
        kneeT2 = 'bbf7a453-0d34251a-03663b55-46bb31b9-ffd74c59'

        job = MonitorJob2(_REMOTE, lambda: DoPost
                          (_REMOTE, '/series/%s/archive' % kneeT1, {
                              'Synchronous' : False
                          }))

        z = GetArchive(_REMOTE, '/jobs/%s/archive' % job)
        self.assertEqual(1, len(z.namelist()))
        self.assertFalse('DICOMDIR' in z.namelist())

        info = DoGet(_REMOTE, '/jobs/%s' % job)
        self.assertEqual(0, info['Content']['ArchiveSizeMB'])  # New in Orthanc 1.8.1
        self.assertEqual(1, info['Content']['InstancesCount'])
        self.assertEqual(0, info['Content']['UncompressedSizeMB'])
        
        job2 = MonitorJob2(_REMOTE, lambda: DoPost
                           (_REMOTE, '/series/%s/media' % kneeT1, {
                               'Synchronous' : False
                           }))

        # The archive from the first job has been replaced by the
        # archive from second job (as MediaArchiveSize == 1)
        self.assertRaises(Exception, lambda: GetArchive(_REMOTE, '/jobs/%s/archive' % job))

        z = GetArchive(_REMOTE, '/jobs/%s/archive' % job2)
        self.assertEqual(2, len(z.namelist()))
        self.assertTrue('DICOMDIR' in z.namelist())

        info = DoGet(_REMOTE, '/jobs/%s' % job2)
        self.assertEqual(0, info['Content']['ArchiveSizeMB'])  # New in Orthanc 1.8.1
        self.assertEqual(1, info['Content']['InstancesCount'])
        self.assertEqual(0, info['Content']['UncompressedSizeMB'])

        job = MonitorJob2(_REMOTE, lambda: DoPost
                          (_REMOTE, '/tools/create-archive', {
                              'Synchronous' : False,
                              'Resources' : [ kneeT1, kneeT2 ],
                          }))

        z = GetArchive(_REMOTE, '/jobs/%s/archive' % job)
        self.assertEqual(2, len(z.namelist()))
        self.assertFalse('DICOMDIR' in z.namelist())
        
        info = DoGet(_REMOTE, '/jobs/%s' % job)
        self.assertEqual(0, info['Content']['ArchiveSizeMB'])  # New in Orthanc 1.8.1
        self.assertEqual(2, info['Content']['InstancesCount'])
        self.assertEqual(0, info['Content']['UncompressedSizeMB'])

        job = MonitorJob2(_REMOTE, lambda: DoPost
                          (_REMOTE, '/tools/create-media', {
                              'Synchronous' : False,
                              'Resources' : [ kneeT1, kneeT2 ],
                          }))

        z = GetArchive(_REMOTE, '/jobs/%s/archive' % job)
        self.assertEqual(3, len(z.namelist()))
        self.assertTrue('DICOMDIR' in z.namelist())

        self.assertEqual(0, info['Content']['ArchiveSizeMB'])  # New in Orthanc 1.8.1
        self.assertEqual(2, info['Content']['InstancesCount'])
        self.assertEqual(0, info['Content']['UncompressedSizeMB'])
        
        
    def test_queries_hierarchy(self):
        UploadInstance(_REMOTE, 'Knee/T1/IM-0001-0001.dcm')
        UploadInstance(_REMOTE, 'Brainix/Flair/IM-0001-0001.dcm')

        tags = {
            'NumberOfPatientRelatedInstances' : '',
            'NumberOfPatientRelatedSeries' : '',
            'NumberOfPatientRelatedStudies' : '',
            'NumberOfStudyRelatedInstances' : '',
            'NumberOfStudyRelatedSeries' : '',
            'NumberOfSeriesRelatedInstances' : '',
        }

        tags2 = copy.copy(tags)
        tags2['PatientID'] = '887'  # Only consider the "Knee" patient

        patient = DoPost(_REMOTE, '/modalities/self/query', {
            'Level' : 'Patient',
            'Query' : tags2
        }) ['ID']

        study = DoPost(_REMOTE, '/modalities/self/query', {
            'Level' : 'Study',
            'Query' : tags2
        }) ['ID']

        series = DoPost(_REMOTE, '/modalities/self/query', {
            'Level' : 'Series',
            'Query' : tags2
        }) ['ID']

        instance = DoPost(_REMOTE, '/modalities/self/query', {
            'Level' : 'Instance',
            'Query' : tags2
        }) ['ID']

        p = DoGet(_REMOTE, '/queries/%s/answers?expand&simplify' % patient)
        self.assertEqual(1, len(p))
        self.assertEqual('887', p[0]['PatientID'])
        self.assertEqual('1', p[0]['NumberOfPatientRelatedInstances'])
        self.assertEqual('1', p[0]['NumberOfPatientRelatedSeries'])
        self.assertEqual('1', p[0]['NumberOfPatientRelatedStudies'])
        self.assertFalse('NumberOfStudyRelatedInstances' in p[0])
        self.assertFalse('NumberOfStudyRelatedSeries' in p[0])
        self.assertFalse('NumberOfSeriesRelatedInstances' in p[0])
        
        p = DoGet(_REMOTE, '/queries/%s/answers?expand&simplify' % study)
        self.assertEqual(1, len(p))
        self.assertEqual('2.16.840.1.113669.632.20.121711.10000160881', p[0]['StudyInstanceUID'])
        self.assertEqual('1', p[0]['NumberOfStudyRelatedInstances'])
        self.assertEqual('1', p[0]['NumberOfStudyRelatedSeries'])
        self.assertFalse('NumberOfPatientRelatedInstances' in p[0])
        self.assertFalse('NumberOfPatientRelatedSeries' in p[0])
        self.assertFalse('NumberOfPatientRelatedInstances' in p[0])
        self.assertFalse('NumberOfSeriesRelatedInstances' in p[0])

        p = DoGet(_REMOTE, '/queries/%s/answers?expand&simplify' % series)
        self.assertEqual(1, len(p))
        self.assertEqual('1.3.46.670589.11.17521.5.0.3124.2008081908564160709', p[0]['SeriesInstanceUID'])
        self.assertEqual('1', p[0]['NumberOfSeriesRelatedInstances'])
        self.assertFalse('NumberOfPatientRelatedInstances' in p[0])
        self.assertFalse('NumberOfPatientRelatedSeries' in p[0])
        self.assertFalse('NumberOfPatientRelatedInstances' in p[0])
        self.assertFalse('NumberOfStudyRelatedInstances' in p[0])
        self.assertFalse('NumberOfStudyRelatedSeries' in p[0])

        p = DoGet(_REMOTE, '/queries/%s/answers?expand&simplify' % instance)
        self.assertEqual(1, len(p))
        self.assertEqual('1.3.46.670589.11.17521.5.0.3124.2008081908590448738', p[0]['SOPInstanceUID'])

        j = DoPost(_REMOTE, '/queries/%s/answers/0/query-studies' % patient,
                   { 'Query' : tags }) ['ID']
        self.assertEqual(DoGet(_REMOTE, '/queries/%s/answers?expand&simplify' % j),
                         DoGet(_REMOTE, '/queries/%s/answers?expand&simplify' % study))

        j = DoPost(_REMOTE, '/queries/%s/answers/0/query-series' % patient,
                   { 'Query' : tags }) ['ID']
        self.assertEqual(DoGet(_REMOTE, '/queries/%s/answers?expand&simplify' % j),
                         DoGet(_REMOTE, '/queries/%s/answers?expand&simplify' % series))
        
        j = DoPost(_REMOTE, '/queries/%s/answers/0/query-instances' % patient,
                   { 'Query' : tags }) ['ID']
        self.assertEqual(DoGet(_REMOTE, '/queries/%s/answers?expand&simplify' % j),
                         DoGet(_REMOTE, '/queries/%s/answers?expand&simplify' % instance))
        
        j = DoPost(_REMOTE, '/queries/%s/answers/0/query-series' % study,
                   { 'Query' : tags }) ['ID']
        self.assertEqual(DoGet(_REMOTE, '/queries/%s/answers?expand&simplify' % j),
                         DoGet(_REMOTE, '/queries/%s/answers?expand&simplify' % series))
        
        j = DoPost(_REMOTE, '/queries/%s/answers/0/query-instances' % study,
                   { 'Query' : tags }) ['ID']
        self.assertEqual(DoGet(_REMOTE, '/queries/%s/answers?expand&simplify' % j),
                         DoGet(_REMOTE, '/queries/%s/answers?expand&simplify' % instance))
        
        j = DoPost(_REMOTE, '/queries/%s/answers/0/query-instances' % series,
                   { 'Query' : tags }) ['ID']
        self.assertEqual(DoGet(_REMOTE, '/queries/%s/answers?expand&simplify' % j),
                         DoGet(_REMOTE, '/queries/%s/answers?expand&simplify' % instance))
        

    def test_dicom_disk_size(self):
        dicomSize = 0

        a = UploadInstance(_REMOTE, 'Brainix/Flair/IM-0001-0001.dcm') ['ID']
        isCompressed = (DoGet(_REMOTE, '/instances/%s/attachments/dicom/is-compressed' % a) != 0)

        for i in range(2):
            p = 'Knee/T%d/IM-0001-0001.dcm' % (i + 1)
            UploadInstance(_REMOTE, p)
            dicomSize += os.path.getsize(GetDatabasePath(p))

        s = DoGet(_REMOTE, '/patients/ca29faea-b6a0e17f-067743a1-8b778011-a48b2a17/statistics')  # Consider Knee patient
        self.assertEqual(2, s['CountInstances'])
        self.assertEqual(2, s['CountSeries'])
        self.assertEqual(1, s['CountStudies'])

        self.assertEqual(dicomSize, int(s['DicomUncompressedSize']))
        
        if isCompressed:
            self.assertGreater(dicomSize, int(s['DicomDiskSize']))
            self.assertGreater(s['UncompressedSize'], s['DiskSize'])
            self.assertLess(dicomSize, int(s['UncompressedSize']))
        else:
            self.assertEqual(dicomSize, int(s['DicomDiskSize']))
            self.assertEqual(s['UncompressedSize'], s['DiskSize'])
            if IsOrthancVersionAbove(_REMOTE, 1, 9, 1):
                if IsDicomUntilPixelDataStored(_REMOTE):
                    self.assertLess(dicomSize, int(s['UncompressedSize']))
                else:
                    self.assertEqual(dicomSize, int(s['UncompressedSize']))
            else:
                # In Orthanc <= 1.9.0, there is the "dicom-as-json"
                # attachment in addition to the DICOM file
                self.assertLess(dicomSize, int(s['UncompressedSize']))
                

    def test_changes_2(self):
        # More consistent behavior since Orthanc 1.5.2
        # https://groups.google.com/d/msg/orthanc-users/QhzB6vxYeZ0/YxabgqpfBAAJ

        # Make sure that this is not the first change
        self.assertEqual(0, len(DoGet(_REMOTE, '/instances')))
        a = UploadInstance(_REMOTE, 'DummyCT.dcm')['ID']
        self.assertEqual(1, len(DoGet(_REMOTE, '/instances')))
        DoDelete(_REMOTE, '/instances/%s' % a)        

        # No more instance, but there were previous changes
        self.assertEqual(0, len(DoGet(_REMOTE, '/instances')))
        
        c = DoGet(_REMOTE, '/changes')
        self.assertEqual(0, len(c['Changes']))
        self.assertTrue(c['Done'])
        seq = c['Last']

        c = DoGet(_REMOTE, '/changes?last')
        self.assertEqual(0, len(c['Changes']))
        self.assertTrue(c['Done'])
        self.assertEqual(seq, c['Last'])

        c = DoGet(_REMOTE, '/changes?since=%d' % (seq + 1000))
        self.assertEqual(0, len(c['Changes']))
        self.assertTrue(c['Done'])
        self.assertEqual(seq, c['Last'])

        # Add one instance
        UploadInstance(_REMOTE, 'DummyCT.dcm')
        self.assertEqual(1, len(DoGet(_REMOTE, '/instances')))

        c = DoGet(_REMOTE, '/changes')
        self.assertEqual(4, len(c['Changes']))
        self.assertTrue(c['Done'])
        self.assertEqual(seq + 4, c['Last'])

        c = DoGet(_REMOTE, '/changes?last')
        self.assertEqual(1, len(c['Changes']))
        self.assertTrue(c['Done'])
        self.assertEqual(seq + 4, c['Last'])

        c = DoGet(_REMOTE, '/changes?since=%d' % (seq + 1000))
        self.assertEqual(0, len(c['Changes']))
        self.assertTrue(c['Done'])
        self.assertEqual(seq + 4, c['Last'])

        # Add, then delete, one user-defined metadata: This triggers 2
        # changes of type "UpdatedMetadata"
        i = DoGet(_REMOTE, '/instances') [0]
        DoPut(_REMOTE, '/instances/%s/metadata/4000' % i, 'hello', 'text/plain')

        (headers, body) = DoGetRaw(_REMOTE, '/instances/%s/metadata/4000' % i)
        self.assertEqual('200', headers['status'])
        self.assertEqual('hello', body)

        c = DoGet(_REMOTE, '/changes?last')
        self.assertEqual(1, len(c['Changes']))
        self.assertTrue(c['Done'])
        self.assertEqual(seq + 5, c['Last'])
        self.assertEqual('UpdatedMetadata', c['Changes'][0]['ChangeType'])

        if IsOrthancVersionAbove(_REMOTE, 1, 9, 2):
            DoDelete(_REMOTE, '/instances/%s/metadata/4000' % i, headers = {
                'If-Match' : headers['etag']
            })
        else:
            self.assertFalse('etag' in headers)
            DoDelete(_REMOTE, '/instances/%s/metadata/4000' % i)
            
        c = DoGet(_REMOTE, '/changes?last')
        self.assertEqual(1, len(c['Changes']))
        self.assertTrue(c['Done'])
        self.assertEqual(seq + 6, c['Last'])
        self.assertEqual('UpdatedMetadata', c['Changes'][0]['ChangeType'])
        
        # Remove the uploaded instance
        DoDelete(_REMOTE, '/instances/%s' % a)
        self.assertEqual(0, len(DoGet(_REMOTE, '/instances')))

        c = DoGet(_REMOTE, '/changes')
        self.assertEqual(0, len(c['Changes']))
        self.assertTrue(c['Done'])
        self.assertEqual(seq + 6, c['Last'])

        c = DoGet(_REMOTE, '/changes?last')
        self.assertEqual(0, len(c['Changes']))
        self.assertTrue(c['Done'])
        self.assertEqual(seq + 6, c['Last'])

        c = DoGet(_REMOTE, '/changes?since=%d' % (seq + 1000))
        self.assertEqual(0, len(c['Changes']))
        self.assertTrue(c['Done'])
        self.assertEqual(seq + 6, c['Last'])
        

    def test_bitbucket_issue_124(self):
        a = UploadInstance(_REMOTE, 'Issue124.dcm')['ID']
        s = DoGet(_REMOTE, '/instances/%s/series' % a)['ID']

        z = GetArchive(_REMOTE, '/series/%s/media' % s)
        self.assertEqual(2, len(z.namelist()))


    def test_invalid_findscp(self):
        UploadInstance(_REMOTE, 'DummyCT.dcm')
        findscu = CallFindScu([ '-S', '-k', '8,52=IMAGE', '-k', '8,16', '-k', '2,2' ])
        self.assertEqual(0, len(re.findall('\(0002,0002\)', findscu)))


    def test_bitbucket_issue_90(self):
        def CountDicomResults(sex):
            a = CallFindScu([ '-S', '-k', '8,52=STUDY', '-k', sex ])
            return len(re.findall('\(0010,0040\)', a))

        def CountRestResults(sex):
            a = DoPost(_REMOTE, '/tools/find',
                       { 'Level' : 'Study', 'Query' : { 'PatientSex' : sex } })
            return len(a)

        # Just like the "CR000000.dcm" of the issue, the test image
        # "DummyCT.dcm" has the tag PatientSex (0010,0040) unset
        UploadInstance(_REMOTE, 'DummyCT.dcm')

        # Test that the behavior of DICOM vs. REST API is consistent on missing tags

        # In wildcard constraints, the patient sex must be set for a match to occur
        self.assertEqual(0, CountDicomResults('PatientSex=*'))
        self.assertEqual(0, CountRestResults('*'))

        # In single-valued constraints, the patient sex must be set
        self.assertEqual(0, CountDicomResults('PatientSex=F'))
        self.assertEqual(0, CountDicomResults('PatientSex=M'))
        self.assertEqual(0, CountRestResults('F'))
        self.assertEqual(0, CountRestResults('M'))

        # Empty constraints are only used to ask the actual value of
        # the tag to be added to the *answer*. The tag should not used
        # as a filter in such a situation.
        self.assertEqual(1, CountDicomResults('PatientSex'))
        self.assertEqual(1, CountDicomResults('PatientSex='))
        self.assertEqual(1, CountRestResults(''))   # This check fails on Orthanc <= 1.5.2 (issue 90)


    def test_rest_modalities_in_study(self):
        # Tests a regression that is present in Orthanc 1.5.2 and 1.5.3
        # https://groups.google.com/d/msg/orthanc-users/7lZyG3wpx-M/uOXzAzVCFwAJ
        UploadInstance(_REMOTE, 'ColorTestImageJ.dcm')

        a = DoPost(_REMOTE, '/tools/find', { 'Level' : 'Study',
                                             'Query' : { 'ModalitiesInStudy' : 'US' }})
        self.assertEqual(0, len(a))

        a = DoPost(_REMOTE, '/tools/find', { 'Level' : 'Study',
                                             'Query' : { 'ModalitiesInStudy' : 'US\\CT' }})
        self.assertEqual(1, len(a))

        a = DoPost(_REMOTE, '/tools/find', { 'Level' : 'Study',
                                             'Query' : { 'ModalitiesInStudy' : 'CT' }})
        self.assertEqual(1, len(a))


    def test_series_status(self):
        def HasCompletedInChanges():
            for c in DoGet(_REMOTE, '/changes?limit=1000&since=0')['Changes']:
                if c['ChangeType'] == 'CompletedSeries':
                    return True;

            return False
        
        UploadInstance(_REMOTE, 'Knix/Loc/IM-0001-0001.dcm')
        series = '8ea120d7-5057d919-837dfbcc-ccd04e0f-7f3a94aa'
        self.assertEqual('Unknown', DoGet(_REMOTE, '/series/%s' % series)['Status'])
        self.assertFalse(HasCompletedInChanges())

        series = 'ce25ecb6-ed79d004-5ae43ca7-3fc89bc5-67511614'

        for i in range(3):
            UploadInstance(_REMOTE, 'Series/Lena-%d.dcm' % (i + 1))
            self.assertEqual('Missing', DoGet(_REMOTE, '/series/%s' % series)['Status'])
            self.assertFalse(HasCompletedInChanges())

        UploadInstance(_REMOTE, 'Series/Lena-4.dcm')
        self.assertEqual('Complete', DoGet(_REMOTE, '/series/%s' % series)['Status'])
        self.assertTrue(HasCompletedInChanges())

        DoDelete(_REMOTE, '/changes')
        self.assertFalse(HasCompletedInChanges())

        UploadInstance(_REMOTE, 'Series/Lena-5.dcm')
        self.assertEqual('Inconsistent', DoGet(_REMOTE, '/series/%s' % series)['Status'])
        self.assertFalse(HasCompletedInChanges())
            

    def test_dicomweb(self):
        def Compare(dicom, reference):
            a = UploadInstance(_REMOTE, dicom) ['ID']
            b = DoGet(_REMOTE, '/instances/%s/file' % a,
                      headers = { 'Accept' : 'application/dicom+json' })
            with open(GetDatabasePath(reference), 'rb') as c:
                d = json.load(c)
                AssertAlmostEqualRecursive(self, d, b)
                    
        Compare('DummyCT.dcm', 'DummyCT.json')
        Compare('MarekLatin2.dcm', 'MarekLatin2.json')
        Compare('HierarchicalAnonymization/StructuredReports/IM0',
                'HierarchicalAnonymization/StructuredReports/IM0.json')


    def test_issue_95_encodings(self):
        # https://bugs.orthanc-server.com/show_bug.cgi?id=95
        # Check out image: "../Database/Encodings/DavidClunie/charsettests.screenshot.png"

        # Very useful tool: "file2" from package "file-kanji"

        def GetPatientName(dicom):
            i = UploadInstance(_REMOTE, dicom) ['ID']
            j = DoGet(_REMOTE, '/instances/%s/tags?simplify' % i)
            return j['PatientName']
        
        def ComparePatientName(name, dicom):
            self.assertEqual(name, GetPatientName(dicom))

        # gdcmraw -t 10,10 -i SCSFREN -o /tmp/tag && uconv -f ISO-IR-100 -t UTF-8 /tmp/tag && echo
        ComparePatientName(u'Buc^Jérôme', 'Encodings/DavidClunie/SCSFREN')

        # gdcmraw -t 10,10 -i SCSI2 -o /tmp/tag && uconv -f KOREAN -t UTF-8 /tmp/tag && echo
        ComparePatientName(u'Hong^Gildong=洪^吉洞=홍^길동', 'Encodings/DavidClunie/SCSI2')  # Since Orthanc 1.5.5
        
        # gdcmraw -t 10,10 -i SCSX2 -o /tmp/tag && uconv -f GB18030 -t UTF-8 /tmp/tag && echo
        ComparePatientName(u'Wang^XiaoDong=王^小东=', 'Encodings/DavidClunie/SCSX2')

        # gdcmraw -t 10,10 -i SCSX1 -o /tmp/tag && cat /tmp/tag && echo
        ComparePatientName(u'Wang^XiaoDong=王^小東=', 'Encodings/DavidClunie/SCSX1')

        # gdcmraw -t 10,10 -i SCSH31 -o /tmp/tag && uconv -f JIS -t UTF-8 /tmp/tag && echo
        ComparePatientName(u'Yamada^Tarou=山田^太郎=やまだ^たろう', 'Encodings/DavidClunie/SCSH31')

        # gdcmraw -t 10,10 -i SCSGERM -o /tmp/tag && uconv -f ISO-IR-100 -t UTF-8 /tmp/tag && echo
        ComparePatientName(u'Äneas^Rüdiger', 'Encodings/DavidClunie/SCSGERM')

        # gdcmraw -t 10,10 -i SCSGREEK -o /tmp/tag && uconv -f ISO-IR-126 -t UTF-8 /tmp/tag && echo
        ComparePatientName(u'Διονυσιος', 'Encodings/DavidClunie/SCSGREEK')

        # gdcmraw -t 10,10 -i SCSRUSS -o /tmp/tag && uconv -f ISO-IR-144 -t UTF-8 /tmp/tag && echo
        ComparePatientName(u'Люкceмбypг', 'Encodings/DavidClunie/SCSRUSS')

        # gdcmraw -t 10,10 -i SCSHBRW -o /tmp/tag && uconv -f ISO-IR-138 -t UTF-8 /tmp/tag && echo
        # NB: Hebrew is a right-to-left encoding, copying/pasting from
        # Linux console into Emacs automatically reverse the string
        ComparePatientName(u'שרון^דבורה', 'Encodings/DavidClunie/SCSHBRW')

        # gdcmraw -t 10,10 -i SCSARAB -o /tmp/tag && uconv -f ISO-IR-127 -t UTF-8 /tmp/tag && echo
        # NB: Right-to-left as for Hebrew (SCSHBRW), and the Ubuntu console can't display such
        # characters by default, but copy/paste works with Emacs
        ComparePatientName(u'قباني^لنزار', 'Encodings/DavidClunie/SCSARAB')

        # SCSH32: This SpecificCharacterSet is composed of 2
        # codepages: "ISO 2022 IR 13" (i.e. "SHIFT_JIS") until the
        # first equal, then "ISO 2022 IR 87" (i.e. "JIS") for the
        # remainer. Orthanc only takes into consideration the first
        # codepage: This is a limitation.
        # gdcmraw -t 10,10 -i SCSH32 -o /tmp/tag && cut -d '=' -f 1 /tmp/tag | uconv -f SHIFT_JIS -t UTF-8
        self.assertTrue(GetPatientName('Encodings/DavidClunie/SCSH32').startswith(u'ﾔﾏﾀﾞ^ﾀﾛｳ='))


    def test_findscu_missing_tags(self):
        # dcmodify -e Rows DummyCTInvalidRows.dcm -gst -gse -gin
        UploadInstance(_REMOTE, 'DummyCT.dcm')
        UploadInstance(_REMOTE, 'DummyCTInvalidRows.dcm')

        i = CallFindScu([ '-k', '0008,0052=IMAGES', '-k', 'Rows', '-k', 'PatientName' ])

        # We have 2 instances...
        patientNames = re.findall('\(0010,0010\).*?\[(.*?)\]', i)
        self.assertEqual(2, len(patientNames))
        self.assertEqual('KNIX', patientNames[0])
        self.assertEqual('KNIX', patientNames[1])
        
        # ...but only 1 value for the "Rows" tag
        rows = re.findall('\(0028,0010\) US ([0-9]+)', i)
        self.assertEqual(1, len(rows))
        self.assertEqual('512', rows[0])



    def test_bitbucket_issue_131(self):
        # "Orthanc PACS silently fails to C-MOVE due to duplicate
        # StudyInstanceUID in it's database."
        # https://bugs.orthanc-server.com/show_bug.cgi?id=131

        # Insert 2 instances, with the same StudyInstanceUID, but with
        # different patient IDs. Orthanc will create 2 distincts
        # patients, and the hierarchy of resources above the two
        # instances will be fully disjoint.
        UploadInstance(_REMOTE, 'PatientIdsCollision/Issue131-a.dcm')
        UploadInstance(_REMOTE, 'PatientIdsCollision/Issue131-b.dcm')

        self.assertEqual(2, len(DoGet(_REMOTE, '/patients')))
        self.assertEqual(2, len(DoGet(_REMOTE, '/studies')))

        a = DoPost(_REMOTE, '/modalities/self/query', {
            'Level' : 'Study',
            'Query' : {"PatientID": "A" }})['ID']

        # 1 study is matched
        self.assertEqual(1, len(DoGet(_REMOTE, '/queries/%s/answers' % a)))

        self.assertEqual(0, len(DoGet(_LOCAL, '/instances')))
        WaitAllNewJobsDone(_REMOTE, lambda: DoPost
                           (_REMOTE, '/queries/%s/retrieve' % a,
                            '{"TargetAet":"ORTHANCTEST","Synchronous":false}'))

        # The two studies are matched, as we made the request at the
        # Study level, thus the shared StudyInstanceUID is used as the key
        self.assertEqual(2, len(DoGet(_LOCAL, '/instances')))


        # Match the 2 studies
        a = DoPost(_REMOTE, '/modalities/self/query', {
            'Level' : 'Study',
            'Query' : {"StudyInstanceUID": "2.25.123" }})['ID']
        self.assertEqual(2, len(DoGet(_REMOTE, '/queries/%s/answers' % a)))
        DropOrthanc(_LOCAL)
        self.assertEqual(0, len(DoGet(_LOCAL, '/instances')))
        WaitAllNewJobsDone(_REMOTE, lambda: DoPost
                           (_REMOTE, '/queries/%s/retrieve' % a,
                            '{"TargetAet":"ORTHANCTEST","Synchronous":false}'))
        self.assertEqual(2, len(DoGet(_LOCAL, '/instances')))

        
        # Same test, at the patient level => only 1 instance is transfered
        a = DoPost(_REMOTE, '/modalities/self/query', {
            'Level' : 'Patient',
            'Query' : {"PatientID": "A" }})['ID']
        self.assertEqual(1, len(DoGet(_REMOTE, '/queries/%s/answers' % a)))
        DropOrthanc(_LOCAL)
        self.assertEqual(0, len(DoGet(_LOCAL, '/instances')))
        WaitAllNewJobsDone(_REMOTE, lambda: DoPost
                           (_REMOTE, '/queries/%s/retrieve' % a,
                            '{"TargetAet":"ORTHANCTEST","Synchronous":false}'))
        self.assertEqual(1, len(DoGet(_LOCAL, '/instances')))
        

        # Same test, at the series level => only 1 instance is transfered
        a = DoPost(_REMOTE, '/modalities/self/query', {
            'Level' : 'Series',
            'Query' : {"PatientID": "A" }})['ID']
        self.assertEqual(1, len(DoGet(_REMOTE, '/queries/%s/answers' % a)))
        DropOrthanc(_LOCAL)
        self.assertEqual(0, len(DoGet(_LOCAL, '/instances')))
        WaitAllNewJobsDone(_REMOTE, lambda: DoPost
                           (_REMOTE, '/queries/%s/retrieve' % a,
                            '{"TargetAet":"ORTHANCTEST","Synchronous":false}'))
        self.assertEqual(1, len(DoGet(_LOCAL, '/instances')))
        

    def test_bitbucket_issue_136(self):
        UploadInstance(_REMOTE, 'Issue137.dcm')
        i = CallFindScu([ '-k', '0008,0052=STUDY', '-k', '0010,0010', '-k', '0028,0010', '-k', '0040,0275' ])
        patientNames = re.findall('\(0010,0010\).*?\[(.*?)\]', i)
        self.assertEqual(1, len(patientNames))
        self.assertEqual('John Doe', patientNames[0])


    def test_anonymize_relationships_4(self):
        # https://groups.google.com/d/msg/orthanc-users/UkcsqyTpszE/bXUpzU0vAAAJ
        sr1 = UploadInstance(_REMOTE, 'HierarchicalAnonymization/2019-03-28/CR000000.dcm')['ID']
        mr1 = UploadInstance(_REMOTE, 'HierarchicalAnonymization/2019-03-28/PR000000.dcm')['ID']
        study = '0c923249-d52121a9-2b7167f7-6b85534f-0943697e'
        
        anonymized = DoPost(_REMOTE, '/studies/%s/anonymize' % study, '{}',
                            'application/json')['ID']
        series = DoGet(_REMOTE, '/studies/%s/series' % anonymized)
        self.assertEqual(2, len(series))

        cr = list(filter(lambda x: x['MainDicomTags']['Modality'] == 'CR', series))
        pr = list(filter(lambda x: x['MainDicomTags']['Modality'] == 'PR', series))
        self.assertEqual(1, len(cr))
        self.assertEqual(1, len(pr))
        self.assertEqual(1, len(cr[0]['Instances']))
        self.assertEqual(1, len(pr[0]['Instances']))

        crinstance = DoGet(_REMOTE, '/instances/%s' % cr[0]['Instances'][0])
        tags = DoGet(_REMOTE, '/instances/%s/tags?short' % pr[0]['Instances'][0])

        self.assertEqual(tags['0008,1115'][0]['0008,1140'][0]['0008,1155'],
                         crinstance['MainDicomTags']['SOPInstanceUID'])
        self.assertEqual(tags['0008,1115'][0]['0008,1140'][0]['0008,1150'],
                         '1.2.840.10008.5.1.4.1.1.1')  # SOP class for CR Image Storage

        # This fails on Orthanc <= 1.5.6
        self.assertEqual(tags['0008,1115'][0]['0020,000e'],
                         cr[0]['MainDicomTags']['SeriesInstanceUID'])


    def test_anonymize_relationships_5(self):
        ct1 = UploadInstance(_REMOTE, 'HierarchicalAnonymization/RTH/CT01.dcm')
        rt1 = UploadInstance(_REMOTE, 'HierarchicalAnonymization/RTH/RT.dcm')
        oStudyId = ct1['ParentStudy']
        oCtInstanceId = ct1['ID']
        oRtInstanceId = rt1['ID']

        oCtTags = DoGet(_REMOTE, '/instances/%s/tags?simplify' % oCtInstanceId)
        oRtTags = DoGet(_REMOTE, '/instances/%s/tags?simplify' % oRtInstanceId)

        # first validate the relationships in the source data
        oStudyUID = oCtTags['StudyInstanceUID']
        oRtSeriesUID = oRtTags['SeriesInstanceUID']
        oRtInstanceUID = oRtTags['SOPInstanceUID']
        oRtFrameOfReferenceUID = oRtTags['ReferencedFrameOfReferenceSequence'][0]['FrameOfReferenceUID']
        oCtSeriesUID = oCtTags['SeriesInstanceUID']
        oCtInstanceUID = oCtTags['SOPInstanceUID']
        oCtFrameOfReferenceUID = oCtTags['FrameOfReferenceUID']

        oContourSequenceCount = len(oRtTags['ROIContourSequence'][0]['ContourSequence'])
        self.assertEqual(oCtFrameOfReferenceUID, oRtFrameOfReferenceUID)
        self.assertEqual(oStudyUID, oRtTags['ReferencedFrameOfReferenceSequence'][0]['RTReferencedStudySequence'][0]['ReferencedSOPInstanceUID'])
        self.assertEqual(oCtSeriesUID, oRtTags['ReferencedFrameOfReferenceSequence'][0]['RTReferencedStudySequence'][0]['RTReferencedSeriesSequence'][0]['SeriesInstanceUID'])
        self.assertEqual(oCtInstanceUID, oRtTags['ReferencedFrameOfReferenceSequence'][0]['RTReferencedStudySequence'][0]['RTReferencedSeriesSequence'][0]['ContourImageSequence'][0]['ReferencedSOPInstanceUID'])
        self.assertEqual(oCtInstanceUID, oRtTags['ROIContourSequence'][0]['ContourSequence'][oContourSequenceCount-1]['ContourImageSequence'][0]['ReferencedSOPInstanceUID'])

        ### anonymize

        aStudyId = DoPost(_REMOTE, '/studies/%s/anonymize' % oStudyId, '{}',
                            'application/json')['ID']

        ### validate

        aSeries = DoGet(_REMOTE, '/studies/%s/series' % aStudyId)
        self.assertEqual(2, len(aSeries))

        aCt = list(filter(lambda x: x['MainDicomTags']['Modality'] == 'CT', aSeries))
        aRt = list(filter(lambda x: x['MainDicomTags']['Modality'] == 'RTSTRUCT', aSeries))
        aCtInstanceId = aCt[0]['Instances'][0]
        aRtInstanceId = aRt[0]['Instances'][0]
        aCtTags = DoGet(_REMOTE, '/instances/%s/tags?simplify' % aCtInstanceId)
        aRtTags = DoGet(_REMOTE, '/instances/%s/tags?simplify' % aRtInstanceId)

        # now validate the relationships in the anonymized data
        aStudyUID = aCtTags['StudyInstanceUID']
        aRtSeriesUID = aRtTags['SeriesInstanceUID']
        aRtInstanceUID = aRtTags['SOPInstanceUID']
        aRtFrameOfReferenceUID = aRtTags['ReferencedFrameOfReferenceSequence'][0]['FrameOfReferenceUID']
        aCtSeriesUID = aCtTags['SeriesInstanceUID']
        aCtInstanceUID = aCtTags['SOPInstanceUID']
        aCtFrameOfReferenceUID = aCtTags['FrameOfReferenceUID']

        aContourSequenceCount = len(aRtTags['ROIContourSequence'][0]['ContourSequence'])
        # make sure all UIDs have been updated
        self.assertNotEqual(oStudyUID, aStudyUID)
        self.assertNotEqual(oRtSeriesUID, aRtSeriesUID)
        self.assertNotEqual(oRtInstanceUID, aRtInstanceUID)
        self.assertNotEqual(oRtFrameOfReferenceUID, aRtFrameOfReferenceUID)
        self.assertNotEqual(oCtSeriesUID, aCtSeriesUID)
        self.assertNotEqual(oCtInstanceUID, aCtInstanceUID)
        self.assertNotEqual(oCtFrameOfReferenceUID, aCtFrameOfReferenceUID)

        # validate the relationships
        self.assertEqual(oContourSequenceCount, aContourSequenceCount)
        self.assertEqual(aCtFrameOfReferenceUID, aRtFrameOfReferenceUID)
        self.assertEqual(aStudyUID, aRtTags['ReferencedFrameOfReferenceSequence'][0]['RTReferencedStudySequence'][0]['ReferencedSOPInstanceUID'])
        self.assertEqual(aCtSeriesUID, aRtTags['ReferencedFrameOfReferenceSequence'][0]['RTReferencedStudySequence'][0]['RTReferencedSeriesSequence'][0]['SeriesInstanceUID'])
        self.assertEqual(aCtInstanceUID, aRtTags['ReferencedFrameOfReferenceSequence'][0]['RTReferencedStudySequence'][0]['RTReferencedSeriesSequence'][0]['ContourImageSequence'][0]['ReferencedSOPInstanceUID'])
        self.assertEqual(aCtInstanceUID, aRtTags['ROIContourSequence'][0]['ContourSequence'][aContourSequenceCount-1]['ContourImageSequence'][0]['ReferencedSOPInstanceUID'])

    def test_anonymize_relationships_5b(self):
        # same test as previous one but, this time, we force the StudyInstanceUID
        ct1 = UploadInstance(_REMOTE, 'HierarchicalAnonymization/RTH/CT01.dcm')
        rt1 = UploadInstance(_REMOTE, 'HierarchicalAnonymization/RTH/RT.dcm')
        oStudyId = ct1['ParentStudy']
        oCtInstanceId = ct1['ID']
        oRtInstanceId = rt1['ID']

        oCtTags = DoGet(_REMOTE, '/instances/%s/tags?simplify' % oCtInstanceId)
        oRtTags = DoGet(_REMOTE, '/instances/%s/tags?simplify' % oRtInstanceId)

        ### anonymize while forcing the StudyInstanceUID

        aStudyId = DoPost(_REMOTE, '/studies/%s/anonymize' % oStudyId, '{ "Replace" : { "StudyInstanceUID" : "1.2.3.4"}, "Force": true}',
                            'application/json')['ID']

        ### validate

        aSeries = DoGet(_REMOTE, '/studies/%s/series' % aStudyId)
        self.assertEqual(2, len(aSeries))

        aCt = list(filter(lambda x: x['MainDicomTags']['Modality'] == 'CT', aSeries))
        aRt = list(filter(lambda x: x['MainDicomTags']['Modality'] == 'RTSTRUCT', aSeries))
        aCtInstanceId = aCt[0]['Instances'][0]
        aRtInstanceId = aRt[0]['Instances'][0]
        aCtTags = DoGet(_REMOTE, '/instances/%s/tags?simplify' % aCtInstanceId)
        aRtTags = DoGet(_REMOTE, '/instances/%s/tags?simplify' % aRtInstanceId)

        self.assertEqual("1.2.3.4", aCtTags['StudyInstanceUID'])
        self.assertEqual("1.2.3.4", aRtTags['StudyInstanceUID'])
        self.assertEqual("1.2.3.4", aRtTags['ReferencedFrameOfReferenceSequence'][0]['RTReferencedStudySequence'][0]['ReferencedSOPInstanceUID'])
        

    def test_bitbucket_issue_140(self):
        # "Modifying private tags with REST API changes VR from LO to
        # UN." This test fails if DCMTK <= 3.6.1 (e.g. fails on Ubuntu 16.04).
        # https://bugs.orthanc-server.com/show_bug.cgi?id=140
        source = UploadInstance(_REMOTE, 'Issue140.dcm') ['ID']
        series = DoGet(_REMOTE, '/instances/%s' % source) ['ParentSeries']

        target = DoPost(_REMOTE, '/series/%s/modify' % series, {
            'Replace' : { 'RadioButton3' : 'aaabbbccc' },
            'PrivateCreator' : 'RadioLogic',  # <= the trick is here
        }, 'application/json') ['ID']

        instances = DoGet(_REMOTE, '/series/%s/instances' % target)
        self.assertEqual(1, len(instances))

        tags = DoGet(_REMOTE, '/instances/%s/tags' % source)
        t = tags['4321,1012']
        self.assertEqual('String', t['Type'])
        self.assertEqual('RadioButton3', t['Name'])
        self.assertEqual('RadioLogic', t['PrivateCreator'])
        self.assertEqual('jklmopq', t['Value'])

        tags = DoGet(_REMOTE, '/instances/%s/tags' % instances[0]['ID'])
        t = tags['4321,1012']
        self.assertEqual('String', t['Type'])   # This fails if DCMTK <= 3.6.1
        self.assertEqual('RadioButton3', t['Name'])
        self.assertEqual('RadioLogic', t['PrivateCreator'])
        self.assertEqual('aaabbbccc', t['Value'])


    def test_find_normalize(self):
        # https://groups.google.com/d/msg/orthanc-users/AIwooGjsh94/YL28MNY4AgAJ
        
        UploadInstance(_REMOTE, 'Knee/T1/IM-0001-0001.dcm')

        a = DoPost(_REMOTE, '/modalities/self/query', {
            'Level' : 'Instance',
            'Query' : { 'Rows' : '42' }
        }) ['ID']

        b = DoGet(_REMOTE, '/queries/%s/answers?expand&simplify' % a)
        self.assertEqual(1, len(b))
        self.assertFalse('Rows' in b[0])

        a = DoPost(_REMOTE, '/modalities/self/query', {
            'Level' : 'Instance',
            'Query' : { 'Rows' : '42' },
            'Normalize' : False
        }) ['ID']

        b = DoGet(_REMOTE, '/queries/%s/answers' % a)
        self.assertEqual(0, len(b))

        a = DoPost(_REMOTE, '/modalities/self/query', {
            'Level' : 'Instance',
            'Query' : { 'Rows' : '512' },
            'Normalize' : False
        }) ['ID']

        b = DoGet(_REMOTE, '/queries/%s/answers?expand&simplify' % a)
        self.assertEqual(1, len(b))
        self.assertTrue('Rows' in b[0])
        self.assertEqual('512', b[0]['Rows'])

        a = DoPost(_REMOTE, '/modalities/self/query', {
            'Level' : 'Instance',
            'Query' : { 'Rows' : '' },
            'Normalize' : False
        }) ['ID']

        b = DoGet(_REMOTE, '/queries/%s/answers?expand&simplify' % a)
        self.assertEqual(1, len(b))
        self.assertTrue('Rows' in b[0])
        self.assertEqual('512', b[0]['Rows'])

        self.assertRaises(Exception, lambda: DoPost(
            _REMOTE, '/modalities/self/query', {
                'Level' : 'Instance',
                'Query' : { 'Rows' : '*' },  # Out-of-range value
                'Normalize' : False
            }))


    def test_bitbucket_issue_141(self):
        # https://bugs.orthanc-server.com/show_bug.cgi?id=141
        a = UploadInstance(_REMOTE, 'Issue141.dcm') ['ID']
        study = '494c8037-b237f263-d8f15075-c8cb2280-daf39bd1'

        with open(GetDatabasePath('HelloWorld.pdf'), 'rb') as f:
            pdf = f.read()

        b = DoPost(_REMOTE, '/tools/create-dicom', {
                'Parent' : study,
                'Tags' : {},
                'Content' : 'data:application/pdf;base64,' + base64.b64encode(pdf)
                }) ['ID']
        
        tagsA = DoGet(_REMOTE, '/instances/%s/tags?short' % a)
        tagsB = DoGet(_REMOTE, '/instances/%s/tags?short' % b)
        self.assertEqual(tagsA['0008,0005'], tagsB['0008,0005'])
        self.assertEqual(tagsA['0008,1030'], tagsB['0008,1030'])


    def test_modifying_missing_patientid(self):
        # https://groups.google.com/d/msg/orthanc-users/aphG_h1AHVg/rfOTtTPTAgAJ
        UploadInstance(_REMOTE, '2019-06-17-VedranZdesic.dcm')
        DoPost(_REMOTE, '/studies/0c4aca1d-c107a241-6659d6aa-594c674a-a468b94a/modify', {})


    def test_log_level(self):
        # https://bugs.orthanc-server.com/show_bug.cgi?id=65
        original = DoGet(_REMOTE, '/tools/log-level')
        
        DoPut(_REMOTE, '/tools/log-level', 'default')
        self.assertEqual('default', DoGet(_REMOTE, '/tools/log-level'))
        DoGet(_REMOTE, '/system')

        DoPut(_REMOTE, '/tools/log-level', 'verbose')
        self.assertEqual('verbose', DoGet(_REMOTE, '/tools/log-level'))
        DoGet(_REMOTE, '/system')

        DoPut(_REMOTE, '/tools/log-level', 'trace')
        self.assertEqual('trace', DoGet(_REMOTE, '/tools/log-level'))
        DoGet(_REMOTE, '/system')

        self.assertRaises(Exception, lambda: DoPut(_REMOTE, '/tools/log-level', 'nope'))
        
        # Switch back to the original log level
        DoPut(_REMOTE, '/tools/log-level', original)


    def test_upload_compressed(self):
        # New in Orthanc 1.6.0
        with open(GetDatabasePath('DummyCT.dcm.gz'), 'rb') as f:
            d = f.read()

        self.assertRaises(Exception, lambda: DoPost(_REMOTE, '/instances', d, 'application/dicom'))
        
        self.assertRaises(Exception, lambda: DoPost(_REMOTE, '/instances', d, 'application/dicom',
                                                    headers = { 'Content-Encoding' : 'nope' }))
        
        a = DoPost(_REMOTE, '/instances', d, 'application/dicom',
                   headers = { 'Content-Encoding' : 'gzip' })
        self.assertEqual('66a662ce-7430e543-bad44d47-0dc5a943-ec7a538d', a['ID'])
        
        
    def test_study_series_find_inconsistency(self):
        # https://groups.google.com/forum/#!topic/orthanc-users/bLv6Z11COy0

        def CountAnswers(query):
            a = DoPost(_REMOTE, 'modalities/self/query', query)
            return len(DoGet(_REMOTE, '%s/answers' % a['Path']))

        # This instance has "SeriesDescription" (0008,103e) tag, but no
        # "ProtocolName" (0018,1030). Both of those tags are part of
        # the "main DICOM tags" of Orthanc.
        UploadInstance(_REMOTE, 'Issue137.dcm')

        
        self.assertEqual(1, CountAnswers({
            'Level' : 'Study',
        }))

        self.assertEqual(1, CountAnswers({
            'Level' : 'Series',
        }))

        
        ##
        ## "SeriesDescription" is present, and has VR "CS" => wildcard is allowed
        ## http://dicom.nema.org/medical/dicom/2019e/output/chtml/part04/sect_C.2.2.2.4.html
        ##

        # At the study level, the "SeriesDescription" tag is not allowed, but
        # is wiped out by the normalization
        self.assertEqual(0, CountAnswers({
            'Level' : 'Study',
            'Query' : {
                'SeriesDescription' : 'NOPE'
            },
            'Normalize' : False
        }))
        self.assertEqual(0, CountAnswers({
            # This test fails on Orthanc <= 1.5.8
            'Level' : 'Study',
            'Query' : {
                'SeriesDescription' : '*'  # Wildcard matching => no match, as the tag is absent
            },
            'Normalize' : False
        }))
        self.assertEqual(1, CountAnswers({
            'Level' : 'Study',
            'Query' : {
                'SeriesDescription' : 'THIS^VALUE^IS^WIPED^OUT'
            },
            'Normalize' : True
        }))
        self.assertEqual(1, CountAnswers({
            'Level' : 'Study',
            'Query' : {
                'SeriesDescription' : '*'  # Matches, as wiped out by the normalization
            },
            'Normalize' : True
        }))

        for normalize in [ True, False ]:
            # At the series level, the "SeriesDescription" tag is allowed, and
            # normalization has no effect

            # "Universal matching" will match all entities, including
            # those with the missing tag
            # http://dicom.nema.org/medical/dicom/2019e/output/chtml/part04/sect_C.2.2.2.3.html
            self.assertEqual(1, CountAnswers({
                'Level' : 'Series',
                'Query' : {
                    'SeriesDescription' : ''  # Universal matching
                },
                'Normalize' : normalize,
            }))
            # "Universal matching" will match all entities, including
            # those with the missing tag
            # http://dicom.nema.org/medical/dicom/2019e/output/chtml/part04/sect_C.2.2.2.3.html
            self.assertEqual(1, CountAnswers({
                'Level' : 'Series',
                'Query' : {
                    'SeriesDescription' : '*'  # Wildcard matching
                },
                'Normalize' : normalize,
            }))
            self.assertEqual(1, CountAnswers({
                'Level' : 'Series',
                'Query' : {
                    'SeriesDescription' : '*model*'  # The actual value is "STL model: intraop Report"
                },
                'Normalize' : normalize,
            }))
            self.assertEqual(0, CountAnswers({
                'Level' : 'Series',
                'Query' : {
                    'SeriesDescription' : '*MISMATCHED^VALUE*'
                },
                'Normalize' : normalize,
            }))

            # Universal matching matches any instance, even if the
            # query is at the study-level, and thus if "SeriesDescription"
            # makes no sense
            self.assertEqual(1, CountAnswers({
                'Level' : 'Study',
                'Query' : {
                    'SeriesDescription' : ''  # Universal matching
                },
                'Normalize' : normalize,
            }))
        


        ##
        ## "ProtocolName" is absent, and has VR "CS" => wildcard is allowed
        ##

        # At the study level, the "ProtocolName" tag is not allowed, but
        # is wiped out by the normalization
        self.assertEqual(0, CountAnswers({
            'Level' : 'Study',
            'Query' : {
                'ProtocolName' : 'NOPE'
            },
            'Normalize' : False
        }))
        self.assertEqual(0, CountAnswers({
            'Level' : 'Study',
            'Query' : {
                'ProtocolName' : '*'  # Wildcard matching => no match, as the tag is absent
            },
            'Normalize' : False
        }))
        self.assertEqual(1, CountAnswers({
            'Level' : 'Study',
            'Query' : {
                'ProtocolName' : 'THIS^VALUE^IS^WIPED^OUT'
            },
            'Normalize' : True
        }))
        self.assertEqual(1, CountAnswers({
            'Level' : 'Study',
            'Query' : {
                'ProtocolName' : '*'  # Matches, as wiped out by the normalization
            },
            'Normalize' : True
        }))

        for normalize in [ True, False ]:
            # At the series level, the "ProtocolName" tag is allowed, and
            # normalization has no effect

            self.assertEqual(1, CountAnswers({
                'Level' : 'Series',
                'Query' : {
                    'ProtocolName' : ''  # Universal matching
                },
                'Normalize' : normalize,
            }))
            self.assertEqual(0, CountAnswers({
                'Level' : 'Series',
                'Query' : {
                    'ProtocolName' : '*'  # Wildcard matching => no match, as the tag is absent
                },
                'Normalize' : normalize,
            }))
            self.assertEqual(0, CountAnswers({
                'Level' : 'Series',
                'Query' : {
                    'ProtocolName' : '*MISMATCHED^VALUE*'
                },
                'Normalize' : normalize,
            }))

            self.assertEqual(1, CountAnswers({
                'Level' : 'Study',
                'Query' : {
                    'ProtocolName' : '' # Universal matching
                },
                'Normalize' : normalize,
            }))
            

        ##
        ## "StudyInstanceUID" is present, and has VR "UI" => wildcard is not allowed
        ##

        for level in [ 'Study', 'Series' ] :
            for normalize in [ True, False ]:
                self.assertEqual(1, CountAnswers({
                    'Level' : level,
                    'Query' : {
                        'StudyInstanceUID' : ''  # Universal matching
                    },
                    'Normalize' : normalize,
                }))
                self.assertEqual(0, CountAnswers({
                    'Level' : level,
                    'Query' : {
                        'StudyInstanceUID' : 'MISMATCHED^VALUE'
                    },
                    'Normalize' : normalize,
                }))
                self.assertEqual(1, CountAnswers({
                    'Level' : level,
                    'Query' : {
                        'StudyInstanceUID' : '4.5.6'  # This is the actual value
                    },
                    'Normalize' : normalize,
                }))

                # Wildcard matching is not allowed for this VR
                # This test fails on Orthanc <= 1.5.8
                self.assertRaises(Exception, lambda: CountAnswers({
                    'Level' : level,
                    'Query' : {
                        'StudyInstanceUID' : '*'
                    },
                    'Normalize' : normalize,
                }))


    def test_rendered(self):
        # New in Orthanc 1.6.0
        i = UploadInstance(_REMOTE, 'ColorTestMalaterre.dcm')['ID']
        im = GetImage(_REMOTE, '/instances/%s/rendered' % i)
        self.assertEqual("RGB", im.mode)
        self.assertEqual(41, im.size[0])
        self.assertEqual(41, im.size[1])

        # http://effbot.org/zone/pil-comparing-images.htm
        truth = Image.open(GetDatabasePath('ColorTestMalaterre.png'))
        self.assertTrue(ImageChops.difference(im, truth).getbbox() is None)

        im = GetImage(_REMOTE, '/instances/%s/rendered?width=10' % i)
        self.assertEqual("RGB", im.mode)
        self.assertEqual(10, im.size[0])
        self.assertEqual(10, im.size[1])
        
        im = GetImage(_REMOTE, '/instances/%s/rendered?height=10' % i)
        self.assertEqual("RGB", im.mode)
        self.assertEqual(10, im.size[0])
        self.assertEqual(10, im.size[1])
                
        im = GetImage(_REMOTE, '/instances/%s/rendered?height=128' % i)
        self.assertEqual("RGB", im.mode)
        self.assertEqual(128, im.size[0])
        self.assertEqual(128, im.size[1])
                
        im = GetImage(_REMOTE, '/instances/%s/rendered?height=10&smooth=0' % i)
        self.assertEqual("RGB", im.mode)
        self.assertEqual(10, im.size[0])
        self.assertEqual(10, im.size[1])
                
        im = GetImage(_REMOTE, '/instances/%s/rendered?height=10&smooth=1' % i)
        self.assertEqual("RGB", im.mode)
        self.assertEqual(10, im.size[0])
        self.assertEqual(10, im.size[1])
                
        im = GetImage(_REMOTE, '/instances/%s/rendered?height=5&width=10' % i)
        self.assertEqual("RGB", im.mode)
        self.assertEqual(5, im.size[0])
        self.assertEqual(5, im.size[1])

        
        # Grayscale image
        i = UploadInstance(_REMOTE, 'Brainix/Flair/IM-0001-0001.dcm')['ID']
        im = GetImage(_REMOTE, '/instances/%s/rendered' % i)
        self.assertEqual("L", im.mode)
        self.assertEqual(288, im.size[0])
        self.assertEqual(288, im.size[1])
        self.assertEqual(0, im.getpixel((0, 0)))

        # Those are the original windowing parameters that are written
        # inside the DICOM file
        im2 = GetImage(_REMOTE, '/instances/%s/rendered?window-center=248.009544468547&window-width=431.351843817788' % i)
        self.assertEqual("L", im2.mode)
        self.assertEqual(288, im2.size[0])
        self.assertEqual(288, im2.size[1])
        self.assertTrue(ImageChops.difference(im, im2).getbbox() is None)        

        im = GetImage(_REMOTE, '/instances/%s/rendered?width=512&smooth=0' % i)
        self.assertEqual("L", im.mode)
        self.assertEqual(512, im.size[0])
        self.assertEqual(512, im.size[1])

        im = GetImage(_REMOTE, '/instances/%s/rendered?width=10&smooth=0' % i)
        self.assertEqual("L", im.mode)
        self.assertEqual(10, im.size[0])
        self.assertEqual(10, im.size[1])

        im = GetImage(_REMOTE, '/instances/%s/rendered?width=10&smooth=1' % i)
        self.assertEqual("L", im.mode)
        self.assertEqual(10, im.size[0])
        self.assertEqual(10, im.size[1])

        im = GetImage(_REMOTE, '/instances/%s/rendered?width=1&window-center=-1000' % i)
        self.assertEqual("L", im.mode)
        self.assertEqual(1, im.size[0])
        self.assertEqual(1, im.size[1])
        self.assertEqual(255, im.getpixel((0, 0)))

        im = GetImage(_REMOTE, '/instances/%s/rendered?width=1&window-center=1000' % i)
        self.assertEqual("L", im.mode)
        self.assertEqual(1, im.size[0])
        self.assertEqual(1, im.size[1])
        self.assertEqual(0, im.getpixel((0, 0)))

        
        # Test monochrome 1
        i = UploadInstance(_REMOTE, 'Issue44/Monochrome1.dcm')['ID']
        im = GetImage(_REMOTE, '/instances/%s/rendered' % i)
        self.assertEqual("L", im.mode)
        self.assertEqual(2010, im.size[0])
        self.assertEqual(2446, im.size[1])
        self.assertEqual(0, im.getpixel((0, 0)))
        im = GetImage(_REMOTE, '/instances/%s/rendered?width=20' % i)
        self.assertEqual("L", im.mode)
        self.assertEqual(20, im.size[0])
        self.assertEqual(24, im.size[1])
        im = GetImage(_REMOTE, '/instances/%s/rendered?height=24' % i)
        self.assertEqual("L", im.mode)
        self.assertEqual(20, im.size[0])
        self.assertEqual(24, im.size[1])
        im = GetImage(_REMOTE, '/instances/%s/rendered?width=10&height=24' % i)
        self.assertEqual("L", im.mode)
        self.assertEqual(10, im.size[0])
        self.assertEqual(12, im.size[1])
        im = GetImage(_REMOTE, '/instances/%s/rendered?width=40&height=24' % i)
        self.assertEqual("L", im.mode)
        self.assertEqual(20, im.size[0])
        self.assertEqual(24, im.size[1])


    def test_bitbucket_issue_154(self):
        # "Matching against list of UID-s by C-MOVE"
        # https://bugs.orthanc-server.com/show_bug.cgi?id=154
        a = UploadInstance(_REMOTE, 'Issue154-d1.dcm') ['ID']
        b = UploadInstance(_REMOTE, 'Issue154-d2.dcm') ['ID']

        study = '1.2.826.0.1.3680043.8.498.35214236271657363033644818354280454731'
        series1 = '1.2.826.0.1.3680043.8.498.12243321927795467590791662266352305113'
        series2 = '1.2.826.0.1.3680043.8.498.43769499931624584079690260699536473555'

        # C-FIND is working on list of UIDs
        i = CallFindScu([ '-k', 'QueryRetrieveLevel=SERIES',
                          '-k', 'StudyInstanceUID=%s' % study,
                          '-k', 'SeriesInstanceUID=%s\\%s' % (series1, series2) ])
        series = re.findall('\(0020,000e\).*?\[(.*?)\]', i)
        self.assertEqual(2, len(series))
        self.assertTrue(series1 in series)
        self.assertTrue(series2 in series)
        
        # Individual retrieval is working in Orthanc < 1.6.0
        self.assertEqual(0, len(DoGet(_LOCAL, '/instances')))
        self.assertTrue(MonitorJob(_REMOTE, lambda: CallMoveScu([
            '--study', '-k', 'QueryRetrieveLevel=SERIES',
            '-k', 'StudyInstanceUID=%s' % study,
            '-k', 'SeriesInstanceUID=%s' % series1,
            ])))
        self.assertTrue(MonitorJob(_REMOTE, lambda: CallMoveScu([
            '--study', '-k', 'QueryRetrieveLevel=SERIES',
            '-k', 'StudyInstanceUID=%s' % study,
            '-k', 'SeriesInstanceUID=%s' % series2,
            ])))
        self.assertEqual(2, len(DoGet(_LOCAL, '/instances')))

        DropOrthanc(_LOCAL)

        # But list matching is working only in Orthanc >= 1.6.0
        self.assertEqual(0, len(DoGet(_LOCAL, '/instances')))
        self.assertTrue(MonitorJob(_REMOTE, lambda: CallMoveScu([
            '--study', '-k', 'QueryRetrieveLevel=SERIES',
            '-k', 'StudyInstanceUID=%s' % study,
            '-k', 'SeriesInstanceUID=%s\\%s' % (series1, series2),
            ])))
        self.assertEqual(2, len(DoGet(_LOCAL, '/instances')))


    def test_storage_commitment_api(self):
        # Storage commitment is available since Orthanc 1.6.0

        def WaitTransaction(uid):
            while True:
                s = DoGet(_REMOTE, '/storage-commitment/%s' % uid)
                if s['Status'] != 'Pending':
                    return s
                else:
                    time.sleep(0.01)
        
        instance = UploadInstance(_REMOTE, 'DummyCT.dcm')
        sopClassUid = '1.2.840.10008.5.1.4.1.1.4'
        sopInstanceUid = '1.2.840.113619.2.176.2025.1499492.7040.1171286242.109'

        # Against self
        transaction = DoPost(_REMOTE, '/modalities/self/storage-commitment', {
            "DicomInstances" : [ [ sopClassUid, sopInstanceUid ] ],
        }) ['ID']
        self.assertTrue(transaction.startswith('2.25.'))

        result = WaitTransaction(transaction)
        self.assertEqual('ORTHANC', result['RemoteAET'])
        self.assertEqual('Success', result['Status'])
        self.assertEqual(1, len(result['Success']))
        self.assertEqual(0, len(result['Failures']))
        self.assertEqual(sopClassUid, result['Success'][0]['SOPClassUID'])
        self.assertEqual(sopInstanceUid, result['Success'][0]['SOPInstanceUID'])
        
        tmp = DoPost(_REMOTE, '/modalities/self/storage-commitment', {
            "DicomInstances" : [
                { 'SOPClassUID' : sopClassUid,
                  'SOPInstanceUID' : sopInstanceUid },
            ],
        })
        self.assertEqual(tmp['Path'], '/storage-commitment/%s' % tmp['ID'])
        self.assertEqual(result, WaitTransaction(transaction))

        tmp = DoPost(_REMOTE, '/modalities/self/storage-commitment', {
            "Resources" : [
                instance['ID'],
                instance['ParentSeries'],
                instance['ParentStudy'],
                instance['ParentPatient'],
            ]
        })
        self.assertEqual(tmp['Path'], '/storage-commitment/%s' % tmp['ID'])
        self.assertEqual(result, WaitTransaction(transaction))

        
        transaction = DoPost(_REMOTE, '/modalities/self/storage-commitment', {
            "DicomInstances" : [
                [ 'nope', 'nope2' ],
                [ sopClassUid, sopInstanceUid ],
            ],
        }) ['ID']
        self.assertTrue(transaction.startswith('2.25.'))

        result = WaitTransaction(transaction)
        self.assertEqual('ORTHANC', result['RemoteAET'])
        self.assertEqual('Failure', result['Status'])
        self.assertEqual(1, len(result['Success']))
        self.assertEqual(1, len(result['Failures']))
        self.assertEqual(sopClassUid, result['Success'][0]['SOPClassUID'])
        self.assertEqual(sopInstanceUid, result['Success'][0]['SOPInstanceUID'])
        self.assertEqual('nope', result['Failures'][0]['SOPClassUID'])
        self.assertEqual('nope2', result['Failures'][0]['SOPInstanceUID'])
        self.assertEqual(274, result['Failures'][0]['FailureReason'])

        # Cannot remove items from a failed storage commitment transaction
        self.assertRaises(Exception, lambda:
                          DoPost(_REMOTE, '/storage-commitment/%s/remove' % transaction))
        
        
        # Against Orthanc 0.8.6, that does not support storage commitment
        if not IsOrthancVersionAbove(_LOCAL, 1, 11, 2):  # don't know which specific version the behaviour changed but this fails with 0.8.6
            self.assertRaises(Exception, lambda:
                            DoPost(_REMOTE, '/modalities/orthanctest/storage-commitment', {
                                "DicomInstances" : [
                                    [ sopClassUid, sopInstanceUid ],
                                ]
                            }))



    def test_storage_commitment_store(self):
        # Storage commitment is available since Orthanc 1.6.0

        def WaitTransaction(uid):
            while True:
                s = DoGet(_REMOTE, '/storage-commitment/%s' % uid)
                if s['Status'] != 'Pending':
                    return s
                else:
                    time.sleep(0.01)

        i = UploadInstance(_REMOTE, 'DummyCT.dcm')['ID']
        self.assertEqual(1, len(DoGet(_REMOTE, '/instances')))
        self.assertEqual(0, len(DoGet(_LOCAL, '/instances')))

        # The Orthanc 0.8.6 from "_LOCAL" does not support storage commitment
        if not IsOrthancVersionAbove(_LOCAL, 1, 11, 2):  # don't know which specific version the behaviour changed but this fails with 0.8.6
            self.assertRaises(Exception, lambda: DoPost(_REMOTE, '/modalities/orthanctest/store', {
                'Resources' : [ i ],
                'StorageCommitment' : True,
                }))

        j = DoPost(_REMOTE, '/modalities/orthanctest/store', {
            'Resources' : [ i ],
            'StorageCommitment' : False,
            })
        self.assertEqual(1, len(DoGet(_LOCAL, '/instances')))

        j = DoPost(_REMOTE, '/modalities/self/store', {
            'Resources' : [ i ],
            'StorageCommitment' : True,
            })

        transaction = j['StorageCommitmentTransactionUID']
        self.assertTrue(transaction.startswith('2.25.'))

        result = WaitTransaction(transaction)
        self.assertEqual('ORTHANC', result['RemoteAET'])
        self.assertEqual('Success', result['Status'])
        self.assertEqual(1, len(result['Success']))
        self.assertEqual(0, len(result['Failures']))
        self.assertEqual('1.2.840.10008.5.1.4.1.1.4', result['Success'][0]['SOPClassUID'])
        self.assertEqual('1.2.840.113619.2.176.2025.1499492.7040.1171286242.109',
                         result['Success'][0]['SOPInstanceUID'])

        self.assertEqual(1, len(DoGet(_REMOTE, '/instances')))
        DoPost(_REMOTE, '/storage-commitment/%s/remove' % transaction)
        self.assertEqual(0, len(DoGet(_REMOTE, '/instances')))


    def test_store_straight(self):  # New in Orthanc 1.6.1
        self.assertEqual(0, len(DoGet(_LOCAL, '/instances')))
        self.assertEqual(0, len(DoGet(_REMOTE, '/instances')))

        with open(GetDatabasePath('DummyCT.dcm'), 'rb') as f:
            dicom = f.read()

        self.assertRaises(Exception, lambda: DoPost(
            _REMOTE, '/modalities/orthanctest/store-straight', 'nope', 'nope'))

        answer = DoPost(_REMOTE, '/modalities/orthanctest/store-straight', dicom, 'nope')

        self.assertEqual('1.2.840.10008.5.1.4.1.1.4',
                         answer['SOPClassUID'])
        self.assertEqual('1.2.840.113619.2.176.2025.1499492.7040.1171286242.109',
                         answer['SOPInstanceUID'])
        
        self.assertEqual(1, len(DoGet(_LOCAL, '/instances')))
        self.assertEqual(0, len(DoGet(_REMOTE, '/instances')))


    def test_storescu_transcoding(self):  # New in Orthanc 1.7.0       
        # Add a RLE-encoded DICOM file
        i = UploadInstance(_REMOTE, 'TransferSyntaxes/1.2.840.10008.1.2.5.dcm')['ID']
        self.assertEqual(0, len(DoGet(_LOCAL, '/instances')))
        self.assertEqual(1, len(DoGet(_REMOTE, '/instances')))
        rleSize = len(DoGet(_REMOTE, '/instances/%s/file' % i))

        # Export the instance, with transcoding: "_REMOTE" is the
        # Orthanc server being tested
        try:
            DoDelete(_REMOTE, '/modalities/toto')
        except:
            pass

        params = DoGet(_REMOTE, '/modalities?expand') ['orthanctest']
        DoPut(_REMOTE, '/modalities/toto', params)
        DoPost(_REMOTE, '/modalities/toto/store', str(i), 'text/plain')
        j = DoGet(_LOCAL, '/instances')
        self.assertEqual(1, len(j))
        uncompressedSize = len(DoGet(_LOCAL, '/instances/%s/file' % j[0]))
        self.assertTrue(uncompressedSize > rleSize / 2)

        # Export, with transcoding disabled => this fails with 0.8.6 but not with more recent versions
        params['AllowTranscoding'] = False
        DoPut(_REMOTE, '/modalities/toto', params)
        if not IsOrthancVersionAbove(_LOCAL, 1, 11, 2):  # don't know which specific version the behaviour changed but this fails with 0.8.6
            self.assertRaises(Exception, lambda: DoPost(_REMOTE, '/modalities/toto/store', str(i), 'text/plain'))
        else:
            DoPost(_REMOTE, '/modalities/toto/store', str(i), 'text/plain')
        DoDelete(_REMOTE, '/modalities/toto')


    def test_bitbucket_issue_169(self):
        with open(GetDatabasePath('Issue169.dcm.bz2'), 'rb') as f:
            dicom = bz2.decompress(f.read())

        self.assertEqual('1.2.840.10008.1.2.1', GetTransferSyntax(dicom))

        self.assertEqual(44350560, len(dicom))
        i = DoPost(_REMOTE, '/instances', dicom, 'application/dicom') ['ID']
        
        tags = DoGet(_REMOTE, '/instances/%s/tags' % i)
        self.assertEqual('NORMAL', tags['1337,1001']['Value'])
        
        self.assertEqual(0, len(DoGet(_LOCAL, '/instances')))
        DoPost(_REMOTE, '/modalities/orthanctest/store', str(i), 'text/plain')
        j = DoGet(_LOCAL, '/instances')
        self.assertEqual(1, len(j))

        # In Orthanc <= 1.6.1, transfer syntax changed from "Explicit
        # VR Little Endian" (1.2.840.10008.1.2.1) to "Implicit VR
        # Little Endian" (1.2.840.10008.1.2)
        self.assertEqual('1.2.840.10008.1.2.1', GetTransferSyntax(
            DoGet(_LOCAL, '/instances/%s/file' % j[0])))

        # In Orthanc <= 1.6.1, the value of the private tags was lost
        # because of this transcoding
        tags = DoGet(_LOCAL, '/instances/%s/tags' % j[0])
        self.assertEqual('NORMAL', tags['1337,1001']['Value'])


    def test_modify_transcode_instance(self):
        i = UploadInstance(_REMOTE, 'KarstenHilbertRF.dcm')['ID']
        self.assertEqual('1.2.840.10008.1.2.1', GetTransferSyntax(
            DoGet(_REMOTE, '/instances/%s/file' % i)))

        a = ExtractDicomTags(DoGet(_REMOTE, '/instances/%s/file' % i), [ 'SOPInstanceUID' ]) [0]
        self.assertTrue(len(a) > 20)

        SYNTAXES = [
            '1.2.840.10008.1.2',        
            '1.2.840.10008.1.2.1',
            #'1.2.840.10008.1.2.1.99',  # Deflated Explicit VR Little Endian (cannot be decoded in debug mode if Orthanc is statically linked against DCMTK 3.6.5)
            '1.2.840.10008.1.2.2',
            '1.2.840.10008.1.2.4.50',
            '1.2.840.10008.1.2.4.51',
            '1.2.840.10008.1.2.4.57',
            '1.2.840.10008.1.2.4.70',
        ]

        if HasGdcmPlugin(_REMOTE):
            SYNTAXES = SYNTAXES + [
                '1.2.840.10008.1.2.4.80',  # This makes DCMTK 3.6.2 crash
                '1.2.840.10008.1.2.4.81',  # This makes DCMTK 3.6.2 crash
                '1.2.840.10008.1.2.4.90',  # JPEG2k, unavailable without GDCM
                '1.2.840.10008.1.2.4.91',  # JPEG2k, unavailable without GDCM
            ]
        
        for syntax in SYNTAXES:
            transcoded = DoPost(_REMOTE, '/instances/%s/modify' % i, {
                'Transcode' : syntax,
                'Keep' : [ 'SOPInstanceUID' ],
                'Force' : True,
                })
            
            self.assertEqual(syntax, GetTransferSyntax(transcoded))

            b = ExtractDicomTags(transcoded, [ 'SOPInstanceUID' ]) [0]
            self.assertTrue(len(b) > 20)
            if syntax in [ '1.2.840.10008.1.2.4.50',
                           '1.2.840.10008.1.2.4.51',
                           '1.2.840.10008.1.2.4.81',
                           '1.2.840.10008.1.2.4.91' ]:
                # Lossy transcoding: The SOP instance UID must have changed
                self.assertNotEqual(a, b)
            else:
                self.assertEqual(a, b)

    def test_archive_transcode(self):
        info = UploadInstance(_REMOTE, 'KarstenHilbertRF.dcm')

        # GET on "/media"
        z = GetArchive(_REMOTE, '/patients/%s/media' % info['ParentPatient'])
        self.assertEqual(2, len(z.namelist()))
        self.assertEqual('1.2.840.10008.1.2.1', GetTransferSyntax(z.read('IMAGES/IM0')))

        self.assertRaises(Exception, lambda: DoGet(_REMOTE, '/patients/%s/media?transcode=nope' % info['ParentPatient']))

        z = GetArchive(_REMOTE, '/patients/%s/media?transcode=1.2.840.10008.1.2.4.50' % info['ParentPatient'])
        self.assertEqual('1.2.840.10008.1.2.4.50', GetTransferSyntax(z.read('IMAGES/IM0')))

        z = GetArchive(_REMOTE, '/studies/%s/media?transcode=1.2.840.10008.1.2.4.51' % info['ParentStudy'])
        self.assertEqual('1.2.840.10008.1.2.4.51', GetTransferSyntax(z.read('IMAGES/IM0')))

        z = GetArchive(_REMOTE, '/series/%s/media?transcode=1.2.840.10008.1.2.4.57' % info['ParentSeries'])
        self.assertEqual('1.2.840.10008.1.2.4.57', GetTransferSyntax(z.read('IMAGES/IM0')))


        # POST on "/media"
        self.assertRaises(Exception, lambda: PostArchive(
            _REMOTE, '/patients/%s/media' % info['ParentPatient'], { 'Transcode' : 'nope' }))

        z = PostArchive(_REMOTE, '/patients/%s/media' % info['ParentPatient'], {
            'Transcode' : '1.2.840.10008.1.2.4.50',
            })
        self.assertEqual('1.2.840.10008.1.2.4.50', GetTransferSyntax(z.read('IMAGES/IM0')))

        z = PostArchive(_REMOTE, '/studies/%s/media' % info['ParentStudy'], {
            'Transcode' : '1.2.840.10008.1.2.4.51',
            })
        self.assertEqual('1.2.840.10008.1.2.4.51', GetTransferSyntax(z.read('IMAGES/IM0')))

        z = PostArchive(_REMOTE, '/series/%s/media' % info['ParentSeries'], {
            'Transcode' : '1.2.840.10008.1.2.4.57',
            })
        self.assertEqual('1.2.840.10008.1.2.4.57', GetTransferSyntax(z.read('IMAGES/IM0')))

        
        # GET on "/archive"
        z = GetArchive(_REMOTE, '/patients/%s/archive' % info['ParentPatient'])
        self.assertEqual(1, len(z.namelist()))
        self.assertEqual('1.2.840.10008.1.2.1', GetTransferSyntax(z.read(z.namelist()[0])))

        self.assertRaises(Exception, lambda: DoGet(_REMOTE, '/patients/%s/archive?transcode=nope' % info['ParentPatient']))

        z = GetArchive(_REMOTE, '/patients/%s/archive?transcode=1.2.840.10008.1.2' % info['ParentPatient'])
        self.assertEqual('1.2.840.10008.1.2', GetTransferSyntax(z.read(z.namelist()[0])))

        z = GetArchive(_REMOTE, '/studies/%s/archive?transcode=1.2.840.10008.1.2.2' % info['ParentStudy'])
        self.assertEqual('1.2.840.10008.1.2.2', GetTransferSyntax(z.read(z.namelist()[0])))

        z = GetArchive(_REMOTE, '/series/%s/archive?transcode=1.2.840.10008.1.2.4.70' % info['ParentSeries'])
        self.assertEqual('1.2.840.10008.1.2.4.70', GetTransferSyntax(z.read(z.namelist()[0])))


        # POST on "/archive"
        self.assertRaises(Exception, lambda: PostArchive(
            _REMOTE, '/patients/%s/archive' % info['ParentPatient'], { 'Transcode' : 'nope' }))

        z = PostArchive(_REMOTE, '/patients/%s/archive' % info['ParentPatient'], {
            'Transcode' : '1.2.840.10008.1.2.4.50',
            })
        self.assertEqual('1.2.840.10008.1.2.4.50', GetTransferSyntax(z.read(z.namelist()[0])))

        z = PostArchive(_REMOTE, '/studies/%s/archive' % info['ParentStudy'], {
            'Transcode' : '1.2.840.10008.1.2.4.51',
            })
        self.assertEqual('1.2.840.10008.1.2.4.51', GetTransferSyntax(z.read(z.namelist()[0])))

        z = PostArchive(_REMOTE, '/series/%s/archive' % info['ParentSeries'], {
            'Transcode' : '1.2.840.10008.1.2.4.57',
            })
        self.assertEqual('1.2.840.10008.1.2.4.57', GetTransferSyntax(z.read(z.namelist()[0])))
        

        # "/tools/create-*"
        z = PostArchive(_REMOTE, '/tools/create-archive', {
            'Resources' : [ info['ParentStudy'] ],
            'Transcode' : '1.2.840.10008.1.2.4.50',
            })
        self.assertEqual(1, len(z.namelist()))
        self.assertEqual('1.2.840.10008.1.2.4.50', GetTransferSyntax(z.read(z.namelist()[0])))

        z = PostArchive(_REMOTE, '/tools/create-media', {
            'Resources' : [ info['ParentStudy'] ],
            'Transcode' : '1.2.840.10008.1.2.4.51',
            })
        self.assertEqual(2, len(z.namelist()))
        self.assertEqual('1.2.840.10008.1.2.4.51', GetTransferSyntax(z.read('IMAGES/IM0')))

        z = PostArchive(_REMOTE, '/tools/create-media-extended', {
            'Resources' : [ info['ParentStudy'] ],
            'Transcode' : '1.2.840.10008.1.2.4.57',
            })
        self.assertEqual(2, len(z.namelist()))
        self.assertEqual('1.2.840.10008.1.2.4.57', GetTransferSyntax(z.read('IMAGES/IM0')))


    def test_modify_keep_source(self):
        # https://groups.google.com/d/msg/orthanc-users/CgU-Wg8vDio/BY5ZWcDEAgAJ
        i = UploadInstance(_REMOTE, 'DummyCT.dcm')
        self.assertEqual(1, len(DoGet(_REMOTE, '/studies')))

        j = DoPost(_REMOTE, '/studies/%s/modify' % i['ParentStudy'], {
            'Replace' : {
                'StationName' : 'TEST',
                },
            'KeepSource' : True,
        })

        s = DoGet(_REMOTE, '/studies')
        self.assertEqual(2, len(s))
        self.assertTrue(i['ParentStudy'] in s)
        self.assertTrue(j['ID'] in s)

        DoDelete(_REMOTE, '/studies/%s' % j['ID'])
        self.assertEqual(1, len(DoGet(_REMOTE, '/studies')))

        j = DoPost(_REMOTE, '/studies/%s/modify' % i['ParentStudy'], {
            'Replace' : {
                'StationName' : 'TEST',
                },
            'KeepSource' : False,
        })

        s = DoGet(_REMOTE, '/studies')
        self.assertEqual(1, len(s))
        self.assertFalse(i['ParentStudy'] in s)
        self.assertTrue(j['ID'] in s)


    def test_modify_transcode_study(self):
        i = UploadInstance(_REMOTE, 'KarstenHilbertRF.dcm')
        self.assertEqual('1.2.840.10008.1.2.1', GetTransferSyntax(
            DoGet(_REMOTE, '/instances/%s/file' % i['ID'])))

        self.assertEqual(1, len(DoGet(_REMOTE, '/instances')))
        j = DoPost(_REMOTE, '/studies/%s/modify' % i['ParentStudy'], {
            'Transcode' : '1.2.840.10008.1.2.4.50',
            'KeepSource' : False
            })

        k = DoGet(_REMOTE, '/instances')
        self.assertEqual(1, len(k))
        self.assertEqual(i['ID'], DoGet(_REMOTE, '/instances/%s/metadata?expand' % k[0]) ['ModifiedFrom'])       
        self.assertEqual('1.2.840.10008.1.2.4.50', GetTransferSyntax(
            DoGet(_REMOTE, '/instances/%s/file' % k[0])))
        

    def test_modify_need_force_to_change_uids(self):
        def Modify(level, resourceId, replaceTags, force, keepSource):
            return DoPost(_REMOTE, '/%s/%s/modify' % (level, resourceId), {
                'Replace' : replaceTags,
                'Force': force,
                'KeepSource' : keepSource
                })
        
        self.assertEqual(0, len(DoGet(_REMOTE, '/studies')))

        i = UploadInstance(_REMOTE, 'DummyCT.dcm')
        self.assertEqual(1, len(DoGet(_REMOTE, '/studies')))

        # can not change the StudyInstanceUID unless you force it
        self.assertRaises(Exception, lambda: Modify('studies', i['ParentStudy'], {'StudyInstanceUID': '1.2'}, force=False, keepSource=True))
        Modify('studies', i['ParentStudy'], {'StudyInstanceUID': '1.2'}, force=True, keepSource=True)

        # can not change the SeriesInstanceUID unless you force it
        self.assertRaises(Exception, lambda: Modify('series', i['ParentSeries'], {'SeriesInstanceUID': '1.2'}, force=False, keepSource=True))
        Modify('series', i['ParentSeries'], {'SeriesInstanceUID': '1.2'}, force=True, keepSource=True)

        # can not change the SOPInstanceUID unless you force it
        self.assertRaises(Exception, lambda: Modify('instances', i['ID'], {'SOPInstanceUID': '1.2'}, force=False, keepSource=True))
        Modify('instances', i['ID'], {'SOPInstanceUID': '1.2'}, force=True, keepSource=True)


        # can not change the PatientID of a study unless you force it
        self.assertRaises(Exception, lambda: Modify('studies', i['ParentStudy'], {'PatientID': 'NEW'}, force=False, keepSource=True))
        self.assertRaises(Exception, lambda: Modify('series', i['ParentSeries'], {'StudyInstanceUID': '1.3'}, force=False, keepSource=True))
        self.assertRaises(Exception, lambda: Modify('instances', i['ID'], {'SeriesInstanceUID': '1.2'}, force=False, keepSource=True))

        if IsOrthancVersionAbove(_REMOTE, 1, 11, 3):
            # this was forbidden even with Force=true till 1.11.2 included
            Modify('studies', i['ParentStudy'], {'PatientID': 'NEW'}, force=True, keepSource=True)
            Modify('series', i['ParentSeries'], {'StudyInstanceUID': '1.3'}, force=True, keepSource=True)
            Modify('instances', i['ID'], {'SeriesInstanceUID': '1.2'}, force=True, keepSource=True)


    def test_modify_study_module_reconstruction(self):
        if IsOrthancVersionAbove(_REMOTE, 1, 11, 3):
            def UploadAndModify(level, resourceId, replaceTags, force, keepSource, dropOrthanc=True):

                if dropOrthanc:
                    DropOrthanc(_REMOTE)
    
                UploadFolder(_REMOTE, 'Knee/T1')
                UploadFolder(_REMOTE, 'Knee/T2')
    
                if dropOrthanc:
                    self.assertEqual(1, len(DoGet(_REMOTE, '/studies')))

                modifyResponse = DoPost(_REMOTE, '/%s/%s/modify' % (level, resourceId), {
                    'Replace' : replaceTags,
                    'Force': force,
                    'KeepSource' : keepSource
                    })
                modifiedResource = DoGet(_REMOTE, '/%s/%s' % (level, modifyResponse['ID']))
                return (modifyResponse, modifiedResource)

            kneeSeriesT1 = '6de73705-c4e65c1b-9d9ea1b5-cabcd8e7-f15e4285'
            kneeSeriesT2 = 'bbf7a453-0d34251a-03663b55-46bb31b9-ffd74c59'
            kneeStudy = '0a9b3153-2512774b-2d9580de-1fc3dcf6-3bd83918'
            kneePatient = 'ca29faea-b6a0e17f-067743a1-8b778011-a48b2a17'
            kneeStudyInstanceUID = '2.16.840.1.113669.632.20.121711.10000160881'
            kneeSeriesInstanceUIDT1 = '1.3.46.670589.11.17521.5.0.3124.2008081908564160709'
            kneeSeriesInstanceUIDT2 = '1.3.46.670589.11.17521.5.0.3124.2008081909090037350'

            ####### study level tests #######

            # modify study description and make sure the MainDicomTags are updated
            modifyResponse, modifiedResource = UploadAndModify('studies', kneeStudy, replaceTags={
                'StudyInstanceUID': kneeStudyInstanceUID, 
                'StudyDescription': 'TOTO'
                }, force=True, keepSource=True)
            self.assertEqual(kneeStudy, modifyResponse['ID'])
            self.assertEqual('TOTO', modifiedResource['MainDicomTags']['StudyDescription'])

            # modify patient name at study level and make sure the PatientMainDicomTags are updated + the patient has been updated
            modifyResponse, modifiedResource = UploadAndModify('studies', kneeStudy, replaceTags={
                'StudyInstanceUID': kneeStudyInstanceUID, 
                'PatientName': 'TOTO'
                }, force=True, keepSource=True)
            self.assertEqual(kneeStudy, modifyResponse['ID'])
            self.assertEqual('TOTO', modifiedResource['PatientMainDicomTags']['PatientName'])
            patient = DoGet(_REMOTE, '/patients/%s' % kneePatient)
            self.assertEqual('TOTO', patient['MainDicomTags']['PatientName'])

            # modify patient name and patient id at study level and make sure the PatientMainDicomTags are updated + a new patient has been created + the old one does not exist anymore
            modifyResponse, modifiedResource = UploadAndModify('studies', kneeStudy, replaceTags={
                'StudyInstanceUID': kneeStudyInstanceUID, 
                'PatientID': 'TOTO_ID',
                'PatientName': 'TOTO'
                }, force=True, keepSource=True)
            self.assertNotEqual(kneeStudy, modifyResponse['ID'])  # the study has changed since the PatientID has changed
            self.assertEqual('TOTO', modifiedResource['PatientMainDicomTags']['PatientName'])
            self.assertEqual('TOTO_ID', modifiedResource['PatientMainDicomTags']['PatientID'])
            patient = DoGet(_REMOTE, '/patients/%s' % modifyResponse['PatientID'])
            self.assertEqual('TOTO', patient['MainDicomTags']['PatientName'])
            self.assertEqual('TOTO_ID', patient['MainDicomTags']['PatientID'])

            ####### series level tests #######
            # modify series description and make sure the MainDicomTags are updated
            modifyResponse, modifiedResource = UploadAndModify('series', kneeStudy, replaceTags={
                'SeriesInstanceUID': kneeSeriesInstanceUIDT1,
                'StudyInstanceUID': kneeStudyInstanceUID,
                'SeriesDescription': 'TOTO'
                }, force=True, keepSource=True)
            self.assertEqual(kneeSeriesT1, modifyResponse['ID'])
            self.assertEqual('TOTO', modifiedResource['MainDicomTags']['SeriesDescription'])
            self.assertEqual(kneeStudy, modifyResponse['ParentResources'][0])


    def test_rename_patient_with_multiple_studies(self):
        if IsOrthancVersionAbove(_REMOTE, 1, 11, 3):

            patientOrthancId = '5436938e-7ae68340-5ea6ad3c-4e6e09bd-1bd335de'
            patientDicomId = 'TEST_1'
            patientName = 'Test'
            study1234 = '72de3b86-da4b2556-bb33f32f-d1d84f80-fb017059'
            study2345 = '3594f32b-dcf60e81-58252b67-66222714-c09fca81'

            DropOrthanc(_REMOTE)
            UploadFolder(_REMOTE, 'PatientWith2studies')

            # each sub-test is in a dedicated 'if' for clarity

            if True:
                # it shall be impossible to rename a patient when modifying a study if that patient already has other studies
                self.assertRaises(Exception, lambda: DoPost(_REMOTE, '/%s/%s/modify' % ('studies', study1234), {
                    'Replace' : {'PatientName': "TOTO"},
                    'Force': True,
                    'KeepSource' : True
                    }))

            if True:
                # rename the patient (at patient level)
                modifyResponse = DoPost(_REMOTE, '/%s/%s/modify' % ('patients', patientOrthancId), {
                    'Replace' : {
                        'PatientName': 'TOTO'
                    },
                    'Force': True,
                    'KeepSource' : False
                    })
                modifiedPatient = DoGet(_REMOTE, '/%s/%s' % ('patients', modifyResponse['ID']))
                # make sure the patient name has been edited at patient level
                self.assertEqual('TOTO', modifiedPatient['MainDicomTags']['PatientName'])

                # there should only be 2 studies since we have set KeepSource=False
                self.assertEqual(2, len(modifiedPatient['Studies']))
                modifiedStudy1 = DoGet(_REMOTE, '/%s/%s' % ('studies', modifiedPatient['Studies'][0]))
                modifiedStudy2 = DoGet(_REMOTE, '/%s/%s' % ('studies', modifiedPatient['Studies'][1]))
                self.assertEqual('TOTO', modifiedStudy1['PatientMainDicomTags']['PatientName'])
                self.assertEqual('TOTO', modifiedStudy2['PatientMainDicomTags']['PatientName'])

            if True:
                # rename the patient (at patient level) and don't keep sources and preserve StudyInstanceUID
                DropOrthanc(_REMOTE)
                UploadFolder(_REMOTE, 'PatientWith2studies')

                # rename the patient (at patient level) and don't keep sources and preserve StudyInstanceUID, SeriesInstanceUID
                modifyResponse = DoPost(_REMOTE, '/%s/%s/modify' % ('patients', patientOrthancId), {
                    'Replace' : {
                        'PatientName': 'TOTO'
                    },
                    'Keep': ['StudyInstanceUID', 'SeriesInstanceUID'],
                    'Force': True,
                    'KeepSource' : False
                    })
                modifiedPatient = DoGet(_REMOTE, '/%s/%s' % ('patients', modifyResponse['ID']))
                # make sure tha patient name has been edited at patient level
                self.assertEqual('TOTO', modifiedPatient['MainDicomTags']['PatientName'])

                # there should only be 2 studies since we have set KeepSource=False
                self.assertEqual(2, len(modifiedPatient['Studies']))
                modifiedStudy1 = DoGet(_REMOTE, '/%s/%s' % ('studies', modifiedPatient['Studies'][0]))
                modifiedStudy2 = DoGet(_REMOTE, '/%s/%s' % ('studies', modifiedPatient['Studies'][1]))
                # the StudyInstanceUID shall not have changed
                self.assertIn(modifiedStudy1['MainDicomTags']['StudyInstanceUID'], ['1.2.3', '2.3.4'])
                self.assertIn(modifiedStudy2['MainDicomTags']['StudyInstanceUID'], ['1.2.3', '2.3.4'])
                # the DB model of parent shall have been reconstructed
                self.assertEqual('TOTO', modifiedStudy1['PatientMainDicomTags']['PatientName'])
                self.assertEqual('TOTO', modifiedStudy2['PatientMainDicomTags']['PatientName'])

            if True:
                # it shall not be possible to keep all dicom UID and have KeepSource at False since the modified instances 
                # would have the same orthanc ids as the source ids -> they would be deleted
                self.assertRaises(Exception, lambda: DoPost(_REMOTE, '/%s/%s/modify' % ('patients', study1234), {
                    'Replace' : {'PatientName': "TOTO"},
                    'Force': True,
                    'Keep': ['StudyInstanceUID', 'SeriesInstanceUID', 'SOPInstanceUID'],
                    'KeepSource' : False
                    }))

            if True:
                # rename the patient (at patient level) and don't keep sources and preserve all DicomID
                DropOrthanc(_REMOTE)
                UploadFolder(_REMOTE, 'PatientWith2studies')

                # rename the patient (at patient level) and don't keep sources and preserve StudyInstanceUID
                modifyResponse = DoPost(_REMOTE, '/%s/%s/modify' % ('patients', patientOrthancId), {
                    'Replace' : {
                        'PatientName': 'TOTO'
                    },
                    'Keep': ['StudyInstanceUID', 'SeriesInstanceUID', 'SOPInstanceUID'],
                    'Force': True,
                    'KeepSource' : True
                    })
                modifiedPatient = DoGet(_REMOTE, '/%s/%s' % ('patients', modifyResponse['ID']))
                # make sure tha patient name has been edited at patient level
                self.assertEqual('TOTO', modifiedPatient['MainDicomTags']['PatientName'])

                # there should only be 2 studies since we have set KeepSource=False
                self.assertEqual(2, len(modifiedPatient['Studies']))
                modifiedStudy1 = DoGet(_REMOTE, '/%s/%s' % ('studies', modifiedPatient['Studies'][0]))
                modifiedStudy2 = DoGet(_REMOTE, '/%s/%s' % ('studies', modifiedPatient['Studies'][1]))
                # the StudyInstanceUID shall not have changed
                self.assertIn(modifiedStudy1['MainDicomTags']['StudyInstanceUID'], ['1.2.3', '2.3.4'])
                self.assertIn(modifiedStudy2['MainDicomTags']['StudyInstanceUID'], ['1.2.3', '2.3.4'])
                # the DB model of parent shall have been reconstructed
                self.assertEqual('TOTO', modifiedStudy1['PatientMainDicomTags']['PatientName'])
                self.assertEqual('TOTO', modifiedStudy2['PatientMainDicomTags']['PatientName'])


            if True:
                # try to attach the knee study to an existing patient
                DropOrthanc(_REMOTE)
                UploadFolder(_REMOTE, 'PatientWith2studies')
                UploadFolder(_REMOTE, 'Knee/T1')

                kneeStudy = '0a9b3153-2512774b-2d9580de-1fc3dcf6-3bd83918'

                # try to change the PatientID at study level.  This only works if we specify all Patient Tags and if they are identical to the existing Patient in DB
                
                # this should fail if only specifying the PatientID
                self.assertRaises(Exception, lambda: DoPost(_REMOTE, '/%s/%s/modify' % ('studies', kneeStudy), {
                    'Replace' : {
                        'PatientID': 'TEST_1'
                    },
                    'Force': True,
                    'KeepSource' : False
                    }))

                # this should fail if specifying all tags but one of them is not correct
                self.assertRaises(Exception, lambda: DoPost(_REMOTE, '/%s/%s/modify' % ('studies', kneeStudy), {
                    'Replace' : {
                        'PatientID': 'TEST_1',
                        'PatientName': 'Test',
                        'PatientBirthDate': '19000101',
                        'PatientSex': 'F'  # this is wrong !
                    },
                    'Force': True,
                    'KeepSource' : False
                    }))

                # this should fail if specifying a tag that is not defined in DB for that patient
                self.assertRaises(Exception, lambda: DoPost(_REMOTE, '/%s/%s/modify' % ('studies', kneeStudy), {
                    'Replace' : {
                        'PatientID': 'TEST_1',
                        'PatientName': 'Test',
                        'PatientBirthDate': '19000101',
                        'PatientSex': 'M',
                        '0010,1000': 'TUTU'  # this does not exist in DB
                    },
                    'Force': True,
                    'KeepSource' : False
                    }))

                # this should now work with all correct tags
                modifyResponse = DoPost(_REMOTE, '/%s/%s/modify' % ('studies', kneeStudy), {
                    'Replace' : {
                        'PatientID': 'TEST_1',
                        'PatientName': 'Test',
                        'PatientBirthDate': '19000101',
                        'PatientSex': 'M'
                    },
                    'Force': True,
                    'KeepSource' : False
                    })
                modifiedStudy = DoGet(_REMOTE, '/%s/%s' % ('studies', modifyResponse['ID']))
                self.assertEqual('Test', modifiedStudy['PatientMainDicomTags']['PatientName'])
                patient = DoGet(_REMOTE, '/%s/%s' % ('patients', patientOrthancId))
                # make sure tha patient name remains the same at patient level
                self.assertEqual('Test', patient['MainDicomTags']['PatientName'])


            if True:
                # try to edit patient in Knee (only study from this patient)
                DropOrthanc(_REMOTE)
                UploadFolder(_REMOTE, 'PatientWith2studies')
                UploadFolder(_REMOTE, 'Knee/T1')

                kneeStudy = '0a9b3153-2512774b-2d9580de-1fc3dcf6-3bd83918'
                originalKneePatientId = 'ca29faea-b6a0e17f-067743a1-8b778011-a48b2a17'

                originalKneePatient = DoGet(_REMOTE, '/%s/%s' % ('patients', originalKneePatientId))

                # try to change the PatientName and StudyDescription at study level.
                modifyResponse = DoPost(_REMOTE, '/%s/%s/modify' % ('studies', kneeStudy), {
                    'Replace' : {
                        'PatientName': 'Test Knee',
                        'StudyDescription': 'Knee study'
                    },
                    'Keep': ['StudyInstanceUID'],
                    'Force': True,
                    'KeepSource' : False
                    })
                modifiedStudy = DoGet(_REMOTE, '/%s/%s' % ('studies', modifyResponse['ID']))
                self.assertEqual('Test Knee', modifiedStudy['PatientMainDicomTags']['PatientName'])
                # reload the patient, it shall have been updated as well (and kept the same ID since we did not change the PatientID)
                modifiedPatient = DoGet(_REMOTE, '/%s/%s' % ('patients', originalKneePatientId))
                self.assertEqual('Test Knee', modifiedPatient['MainDicomTags']['PatientName'])

                # try to change the PatientID and PatientName and StudyDescription at study level.  Since we use a new PatientID, we can modify its name too
                modifyResponse = DoPost(_REMOTE, '/%s/%s/modify' % ('studies', kneeStudy), {
                    'Replace' : {
                        'PatientName': 'Test Knee 2',
                        'PatientID': 'TEST_KNEE_2',
                        'StudyDescription': 'Knee study 2'
                    },
                    'Force': True,
                    'KeepSource' : False
                    })
                modifiedStudy = DoGet(_REMOTE, '/%s/%s' % ('studies', modifyResponse['ID']))
                self.assertEqual('Test Knee 2', modifiedStudy['PatientMainDicomTags']['PatientName'])
                self.assertEqual('Knee study 2', modifiedStudy['MainDicomTags']['StudyDescription'])
                # reload the patient, now, its orthanc id has changed
                modifiedPatient = DoGet(_REMOTE, '/%s/%s' % ('patients', modifiedStudy['ParentPatient']))
                self.assertEqual('Test Knee 2', modifiedPatient['MainDicomTags']['PatientName'])
                # the previous patient shall not exist anymore
                self.assertRaises(Exception, lambda: DoGet(_REMOTE, '/%s/%s' % ('patients', originalKneePatientId)))

    def test_store_peer_transcoding(self):
        i = UploadInstance(_REMOTE, 'KarstenHilbertRF.dcm')['ID']

        SYNTAXES = [
            '1.2.840.10008.1.2',        
            '1.2.840.10008.1.2.1',
            #'1.2.840.10008.1.2.1.99',  # Deflated Explicit VR Little Endian (cannot be decoded in debug mode if Orthanc is statically linked against DCMTK 3.6.5)
            '1.2.840.10008.1.2.2',
            '1.2.840.10008.1.2.4.50',
            '1.2.840.10008.1.2.4.51',
            '1.2.840.10008.1.2.4.57',
            '1.2.840.10008.1.2.4.70',
        ]

        if HasGdcmPlugin(_REMOTE):
            SYNTAXES = SYNTAXES + [
                '1.2.840.10008.1.2.4.80',  # This makes DCMTK 3.6.2 crash
                '1.2.840.10008.1.2.4.81',  # This makes DCMTK 3.6.2 crash
                '1.2.840.10008.1.2.4.90',  # JPEG2k, unavailable without GDCM
                '1.2.840.10008.1.2.4.91',  # JPEG2k, unavailable without GDCM
            ]

        for syntax in SYNTAXES:
            body = {
                'Resources' : [ i ],
            }

            if syntax != '1.2.840.10008.1.2.1':
                body['Transcode'] = syntax
            
            self.assertEqual(0, len(DoGet(_LOCAL, '/instances')))
            self.assertEqual(1, len(DoGet(_REMOTE, '/instances')))
            DoPost(_REMOTE, '/peers/peer/store', body, 'text/plain')
            self.assertEqual(1, len(DoGet(_LOCAL, '/instances')))
            self.assertEqual(1, len(DoGet(_REMOTE, '/instances')))
            self.assertEqual(syntax, GetTransferSyntax(
                DoGet(_LOCAL, '/instances/%s/file' % DoGet(_LOCAL, '/instances') [0])))

            DropOrthanc(_LOCAL)

        
    def test_getscu(self):
        def CleanTarget():
            if os.path.isdir('/tmp/GETSCU'):
                shutil.rmtree('/tmp/GETSCU')
            os.makedirs('/tmp/GETSCU')
        
        env = {}
        if _DOCKER:
            # This is "getscu" from DCMTK 3.6.5 compiled using LSB,
            # and running in a GNU/Linux distribution running DCMTK
            # 3.6.0. Tell "getscu" where it can find the DICOM dictionary.
            env['DCMDICTPATH'] = '/usr/share/libdcmtk2/dicom.dic'

        # no transcoding required
        UploadInstance(_REMOTE, 'Brainix/Flair/IM-0001-0001.dcm')['ID']

        CleanTarget()

        subprocess.check_call([
            FindExecutable('getscu'),
            _REMOTE['Server'], 
            str(_REMOTE['DicomPort']),
            '-aec', 'ORTHANC',
            '-aet', 'ORTHANCTEST', # pretend to be the other orthanc
            '-k', '0020,000d=2.16.840.1.113669.632.20.1211.10000357775',
            '-k', '0008,0052=STUDY',
            '--output-directory', '/tmp/GETSCU/' 
        ], env = env)

        f1 = '/tmp/GETSCU/MR.1.3.46.670589.11.0.0.11.4.2.0.8743.5.5396.2006120114314079549'
        self.assertTrue(os.path.isfile(f1))
        with open(f1, 'rb') as f:
            self.assertEqual('1.2.840.10008.1.2.1', GetTransferSyntax(f.read()))

        CleanTarget()

        # transcoding required
        UploadInstance(_REMOTE, 'TransferSyntaxes/1.2.840.10008.1.2.4.50.dcm')

        subprocess.check_call([
            FindExecutable('getscu'),
            _REMOTE['Server'], 
            str(_REMOTE['DicomPort']),
            '-aec', 'ORTHANC',
            '-aet', 'ORTHANCTEST', # pretend to be the other orthanc
            '-k', '0020,000d=2.16.840.1.113669.632.20.1211.10000357775\\1.2.840.113663.1298.6234813.1.298.20000329.1115122',
            '-k', '0008,0052=STUDY',
            '--output-directory', '/tmp/GETSCU/' 
        ], env = env)

        self.assertTrue(os.path.isfile(f1))
        with open(f1, 'rb') as f:
            self.assertEqual('1.2.840.10008.1.2.1', GetTransferSyntax(f.read()))

        # This file is transcoded from "1.2.840.10008.1.2.4.50" to "1.2.840.10008.1.2.1"
        # (LittleEndianExplicit is proposed by default by "getscu")
        f2 = '/tmp/GETSCU/US.1.2.840.113663.1298.1.3.715.20000329.1115326'
        self.assertTrue(os.path.isfile(f2))
        with open(f2, 'rb') as f:
            self.assertEqual('1.2.840.10008.1.2.1', GetTransferSyntax(f.read()))


    def test_findscu_truncation(self):
        # https://groups.google.com/forum/#!msg/orthanc-users/FkckWAHvso8/UbRBAhQ5CwAJ
        # Fixed by: https://hg.orthanc-server.com/orthanc/rev/2724977419fb
        UploadInstance(_REMOTE, 'Multiframe.dcm')
        UploadInstance(_REMOTE, 'ColorTestImageJ.dcm')

        study = '1.3.46.670589.7.5.8.80001255161.20000323.151537.1'
        
        i = CallFindScu([ '-k', '0008,0052=STUDY', '-k', 'StudyInstanceUID' ])
        result = re.findall('\(0020,000d\).*?\[(.*?)\]', i)
        self.assertEqual(2, len(result))

        # The "StudyInstanceUID" is set as a list of 5 times the same
        # study, leading to a string of 249 characters
        i = CallFindScu([ '-k', '0008,0052=STUDY', '-k',
                          'StudyInstanceUID=%s\\%s\\%s\\%s\\%s' % (( study, ) * 5) ])
        result = re.findall('\(0020,000d\).*?\[(.*?)\]', i)
        self.assertEqual(1, len(result))
        
        # The "StudyInstanceUID" is set as a list of 6 times the same
        # study, leading to a string of 299 characters. In Orthanc <=
        # 1.7.2, this is above the value of ORTHANC_MAXIMUM_TAG_LENGTH
        # == 256, and is thus wiped out by C-FIND SCP. As a
        # consequence, Orthanc <= 1.7.2 doesn't apply the filter on
        # "StudyInstanceUID" and returns all the available
        # studies (i.e. 2). This issue was fixed in Orthanc 1.7.3.
        i = CallFindScu([ '-k', '0008,0052=STUDY', '-k',
                          'StudyInstanceUID=%s\\%s\\%s\\%s\\%s\\%s' % (( study, ) * 6) ])
        result = re.findall('\(0020,000d\).*?\[(.*?)\]', i)
        self.assertEqual(1, len(result))


    def test_store_compressed(self):
        with open(GetDatabasePath('DummyCT.dcm'), 'rb') as f:
            dicom = f.read()
            i = DoPost(_REMOTE, '/instances', dicom) ['ID']
            sourceSize = len(dicom)
        
        self.assertEqual(0, len(DoGet(_LOCAL, '/instances')))
        self.assertEqual(1, len(DoGet(_REMOTE, '/instances')))

        # Sending to the local Orthanc 0.8.6 server, without compression: OK
        jobId = MonitorJob2(_REMOTE, lambda: DoPost(
            _REMOTE, '/peers/peer/store', {
                'Resources' : [ i ],
                'Synchronous' : False,
            }))

        job = DoGet(_REMOTE, '/jobs/%s' % jobId)
        self.assertFalse(job['Content']['Compress'])
        self.assertEqual('', job['Content']['Peer'][2])  # Password must not be reported
        self.assertEqual(str(sourceSize), job['Content']['Size'])

        self.assertEqual(1, len(DoGet(_LOCAL, '/instances')))
        DropOrthanc(_LOCAL)

        if not IsOrthancVersionAbove(_LOCAL, 1, 11, 2):  # don't know which specific version the behaviour changed but this fails with 0.8.6
            # Sending to the local Orthanc 0.8.6 server, with compression:
            # Not supported by Orthanc 0.8.6 => failure
            self.assertRaises(Exception, lambda: DoPost(_REMOTE, '/peers/peer/store', {
                'Resources' : [ i ],
                'Compress' : True,
            }))
            self.assertEqual(0, len(DoGet(_LOCAL, '/instances')))

            # Sending to the tested remote server, with compression: OK
            jobId = MonitorJob2(_REMOTE, lambda: DoPost(
                _REMOTE, '/peers/self/store', {
                    'Resources' : [ i ],
                    'Compress' : True,
                    'Synchronous' : False,
                }))

            job = DoGet(_REMOTE, '/jobs/%s' % jobId)
            self.assertTrue(job['Content']['Compress'])

            # Compression must have divided the size of the sent data at least twice
            self.assertLess(int(job['Content']['Size']), sourceSize / 2)


    def test_move_ambra(self):
        # "Orthanc + Ambra: Query/Retrieve" (2020-08-25)
        # https://groups.google.com/g/orthanc-users/c/yIUnZ9v9-Zs/m/GQPXiAOiCQAJ

        UploadInstance(_REMOTE, '2019-06-17-VedranZdesic.dcm')
        
        self.assertFalse(MonitorJob(_REMOTE, lambda: CallMoveScu([
            '--study',
            '-k', 'StudyInstanceUID='
        ])))
        
        self.assertFalse(MonitorJob(_REMOTE, lambda: CallMoveScu([
            '--study',
            '-k', 'AccessionNumber=',
        ])))
        
        self.assertFalse(MonitorJob(_REMOTE, lambda: CallMoveScu([
            '--study',
            '-k', 'AccessionNumber=',
            '-k', 'StudyInstanceUID='
        ])))
        
        self.assertEqual(0, len(DoGet(_LOCAL, '/instances')))
        self.assertTrue(MonitorJob(_REMOTE, lambda: CallMoveScu([
            '--study',
            '-k', 'AccessionNumber=CT16000988',
            '-k', 'StudyInstanceUID=',
        ])))
        self.assertEqual(1, len(DoGet(_LOCAL, '/instances')))
        DropOrthanc(_LOCAL)
        
        self.assertEqual(0, len(DoGet(_LOCAL, '/instances')))
        self.assertTrue(MonitorJob(_REMOTE, lambda: CallMoveScu([
            '--study',
            '-k', 'AccessionNumber=CT16000988',
            '-k', 'StudyInstanceUID=1.2.840.113619.2.278.3.4194965761.659.1468842739.39',
        ])))
        self.assertEqual(1, len(DoGet(_LOCAL, '/instances')))
        DropOrthanc(_LOCAL)

        # This fails on Orthanc <= 1.7.3
        self.assertEqual(0, len(DoGet(_LOCAL, '/instances')))
        self.assertTrue(MonitorJob(_REMOTE, lambda: CallMoveScu([
            '--study',
            '-k', 'AccessionNumber=',
            '-k', 'StudyInstanceUID=1.2.840.113619.2.278.3.4194965761.659.1468842739.39'
        ])))
        self.assertEqual(1, len(DoGet(_LOCAL, '/instances')))
        DropOrthanc(_LOCAL)


    def test_decode_elscint(self):
        # https://groups.google.com/g/orthanc-users/c/d9anAx6lSis/m/qEzm1x3PAAAJ
        a = UploadInstance(_REMOTE, '2020-09-12-ELSCINT1-PMSCT_RLE1.dcm')['ID']
        b = UploadInstance(_REMOTE, '2020-09-11-Christopher-ELSCINT1-Raw.dcm')['ID']
        
        im = GetImage(_REMOTE, '/instances/%s/frames/0/preview' % a)
        self.assertEqual("L", im.mode)
        self.assertEqual(512, im.size[0])
        self.assertEqual(512, im.size[1])

        im = GetImage(_REMOTE, '/instances/%s/frames/0/preview' % b)
        self.assertEqual("L", im.mode)
        self.assertEqual(512, im.size[0])
        self.assertEqual(512, im.size[1])

        # The two tests below fail on Orthanc <= 1.7.3
        raw = DoGet(_REMOTE, '/instances/%s/frames/0/raw' % a)
        self.assertEqual(512 * 512 * 2, len(raw))

        raw = DoGet(_REMOTE, '/instances/%s/frames/0/raw' % b)
        self.assertEqual(512 * 512 * 2, len(raw))
        

    def test_rest_modalities_in_study_2(self):
        # Problem reported by Alain Mazy on 2020-09-15
        UploadInstance(_REMOTE, 'Comunix/Ct/IM-0001-0001.dcm')
        UploadInstance(_REMOTE, 'Comunix/Pet/IM-0001-0001.dcm')

        i = CallFindScu([ '-k', '0008,0052=STUDY', '-k', '0020,000d=', '-k', '0008,0061=' ])
        modalitiesInStudy = re.findall('\(0008,0061\).*?\[(.*?)\]', i)
        self.assertEqual(1, len(modalitiesInStudy))
        self.assertEqual('CT\\PT ', modalitiesInStudy[0])
        
        for i in [ '', 'CT', 'PT', 'UX', 'UX\\MR', 'CT\\PT', 'UX\\PT', 'CT\\PT', 'UX\\CT\\PT' ]:
            # The empty string '' corresponds to universal matching.
            # The case where "i == 'CT'" failed in Orthanc <= 1.7.3.
            
            if i in [ 'UX', 'UX\\MR' ]:
                expected = 0
            else:
                expected = 1

            a = DoPost(_REMOTE, '/tools/find', { 'Level' : 'Study',
                                                 'Query' : { 'ModalitiesInStudy' : i }})
            self.assertEqual(expected, len(a))

            i = CallFindScu([ '-k', '0008,0052=STUDY', '-k', '0020,000d=', '-k', '0008,0061=%s' % i ])
            studyInstanceUid = re.findall('\(0020,000d\).*?\[(.*?)\]', i)
            self.assertEqual(expected, len(studyInstanceUid))
        

    def test_webdav(self):
        self.assertRaises(Exception, lambda: DoPropFind(_REMOTE, '/webdav/', 2))

        for suffix in [ '', '/' ]:
            f = DoPropFind(_REMOTE, '/webdav' + suffix, 0)
            self.assertEqual(1, len(f))
            self.assertTrue('/webdav/' in f.keys())
            self.assertTrue(f['/webdav/']['folder'])
            self.assertEqual('webdav', f['/webdav/']['displayname'])

            f = DoPropFind(_REMOTE, '/webdav' + suffix, 1)
            self.assertEqual(6, len(f))
            self.assertTrue(f['/webdav/']['folder'])
            self.assertEqual('webdav', f['/webdav/']['displayname'])
            
            for i in [ 'by-dates', 'by-patients', 'by-studies', 'by-uids', 'uploads' ]:
                self.assertTrue(f['/webdav/%s' % i]['folder'])
                self.assertEqual(i, f['/webdav/%s' % i]['displayname'])

                for depth in [ 0, 1 ]:
                    for suffix2 in [ '', '/' ]:
                        g = DoPropFind(_REMOTE, '/webdav/%s%s' % (i, suffix2), depth)

                        if i == 'uploads':
                            # Empty folders might still exist in "/uploads/"
                            self.assertTrue('/webdav/uploads/' in g)
                            self.assertEqual('uploads', g['/webdav/uploads/']['displayname'])
                            for j in g.items():
                                self.assertTrue(g.items()[0][1]['folder'])
                        else:
                            self.assertEqual(1, len(g))
                            self.assertEqual('/webdav/%s/' % i, g.items()[0][0])
                            self.assertTrue(g.items()[0][1]['folder'])
                            self.assertEqual(i, g.items()[0][1]['displayname'])
        
        self.assertEqual(0, len(DoGet(_REMOTE, '/patients')))
        with open(GetDatabasePath('DummyCT.dcm'), 'rb') as f:
            DoPut(_REMOTE, '/webdav/uploads/dummy', f.read(), 'text/plain')        

        while len(DoGet(_REMOTE, '/patients')) == 0:
            time.sleep(0.01)
        self.assertEqual(1, len(DoGet(_REMOTE, '/patients')))
            

    def test_log_categories(self):
        original = DoGet(_REMOTE, '/tools/log-level-http')
        
        DoPut(_REMOTE, '/tools/log-level-http', 'default')
        self.assertEqual('default', DoGet(_REMOTE, '/tools/log-level-http'))
        DoGet(_REMOTE, '/system')

        DoPut(_REMOTE, '/tools/log-level-http', 'verbose')
        self.assertEqual('verbose', DoGet(_REMOTE, '/tools/log-level-http'))
        DoGet(_REMOTE, '/system')

        DoPut(_REMOTE, '/tools/log-level-http', 'trace')
        self.assertEqual('trace', DoGet(_REMOTE, '/tools/log-level-http'))
        DoGet(_REMOTE, '/system')

        self.assertRaises(Exception, lambda: DoPut(_REMOTE, '/tools/log-level-http', 'nope'))
        
        # Switch back to the original log level
        DoPut(_REMOTE, '/tools/log-level-http', original)

        for c in [ 'generic', 'http', 'dicom', 'plugins', 'sqlite', 'lua', 'jobs' ]:
            DoPut(_REMOTE, '/tools/log-level-%s' % c, DoGet(_REMOTE, '/tools/log-level-%s' % c))

        self.assertRaises(Exception, lambda: DoPut(_REMOTE, '/tools/log-level-nope', 'default'))


    def test_upload_zip(self):
        f = StringIO()
        with zipfile.ZipFile(f, 'w') as z:
            z.writestr('hello/world/invalid.txt', 'Hello world')
            with open(GetDatabasePath('DummyCT.dcm'), 'rb') as g:
                c = g.read()
                z.writestr('hello/world/dicom1.dcm', c)
                z.writestr('hello/world/dicom2.dcm', c)

        f.seek(0)
        i = DoPost(_REMOTE, '/instances', f.read())

        self.assertEqual(2, len(i))
        self.assertEqual(i[0], i[1])
        self.assertEqual(6, len(i[0]))
        self.assertEqual('66a662ce-7430e543-bad44d47-0dc5a943-ec7a538d', i[0]['ID'])
        self.assertEqual('f2635388-f01d497a-15f7c06b-ad7dba06-c4c599fe', i[0]['ParentSeries'])
        self.assertEqual('b9c08539-26f93bde-c81ab0d7-bffaf2cb-a4d0bdd0', i[0]['ParentStudy'])
        self.assertEqual('6816cb19-844d5aee-85245eba-28e841e6-2414fae2', i[0]['ParentPatient'])
        self.assertEqual('/instances/66a662ce-7430e543-bad44d47-0dc5a943-ec7a538d', i[0]['Path'])

        # Both are "Success" (instead of one "AlreadyStored"), because "OverwriteInstance" is true
        self.assertEqual('Success', i[0]['Status']) 


    def test_transfer_syntax_no_metaheader(self):
        a = UploadInstance(_REMOTE, 'TransferSyntaxes/1.2.840.10008.1.2.dcm')['ID']
        m = DoGet(_REMOTE, '/instances/%s/metadata?expand' % a)
        self.assertEqual('1.2.840.10008.5.1.4.1.1.4', m['SopClassUid'])

        # This fails on Orthanc <= 1.8.1
        self.assertTrue('TransferSyntax' in m)
        self.assertEqual('1.2.840.10008.1.2', m['TransferSyntax'])


    def test_upload_multipart_1(self):
        # This tests the "Upload" button in Orthanc Explorer

        def EncodeChunk(data, boundary, filename):
            return (('--%s\r\n' +
                     'Content-Disposition  :   form-data  ; name ="files[]"   ; filename = "%s"  \r\n' +
                     '\r\n%s\r\n') % (boundary, filename, data))
        
        with open(GetDatabasePath('DummyCT.dcm'), 'rb') as f:
            dcm1 = f.read()

        with open(GetDatabasePath('ColorTestMalaterre.dcm'), 'rb') as f:
            dcm2 = f.read()

        self.assertEqual(0, len(DoGet(_REMOTE, '/instances')))
            
        boundary = '----WebKitFormBoundarypJDNQqJPoXiorRmQ'
        m = DoPost(_REMOTE, '/instances', (EncodeChunk(dcm1, boundary, 'DummyCT.dcm') +
                                           EncodeChunk(dcm2, boundary, 'ColorTestMalaterre.dcm') +
                                           '--' + boundary + '--'), headers = {
                       'Content-Type' : 'multipart/form-data   ;    boundary  =  %s  ' % boundary,
                       'X-Requested-With' : 'XMLHttpRequest',
                   })

        self.assertEqual(2, len(DoGet(_REMOTE, '/instances')))


    def test_upload_multipart_2(self):
        # This tests the "maxChunkSize" option of "jQuery File Upload
        # 5.12", whose source code can be found in:
        # "OrthancServer/OrthancExplorer/libs/jquery-file-upload/"

        def EncodeBody(data, boundary, filename):
            return (('--%s\r\n' +
                     'Content-Disposition: form-data; name="files[]"; filename="%s"\r\n' +
                     '\r\n%s\r\n--%s') % (boundary, filename, data, boundary))
        
        with open(GetDatabasePath('DummyCT.dcm'), 'rb') as f:
            dcm = f.read()

        with open(GetDatabasePath('ColorTestMalaterre.dcm'), 'rb') as f:
            dcm2 = f.read()

        boundary = '----WebKitFormBoundarypJDNQqJPoXiorRmQ'

        self.assertEqual(0, len(DoGet(_REMOTE, '/instances')))
        m = DoPost(_REMOTE, '/instances',
                   EncodeBody(dcm[0:1000], boundary, 'DummyCT.dcm'),
                   headers = {
                       'Content-Type' : 'multipart/form-data; boundary=%s' % boundary,
                       'X-Requested-With' : 'XMLHttpRequest',
                       'X-File-Name' : 'DummyCT.dcm',
                       'X-File-Size' : str(len(dcm)),
                   })

        self.assertEqual(0, len(DoGet(_REMOTE, '/instances')))
        m = DoPost(_REMOTE, '/instances',
                   EncodeBody(dcm[1000:2000], boundary, 'DummyCT.dcm'),
                   headers = {
                       'Content-Type' : 'multipart/form-data; boundary=%s' % boundary,
                       'X-Requested-With' : 'XMLHttpRequest',
                       'X-File-Name' : 'DummyCT.dcm',
                       'X-File-Size' : str(len(dcm)),
                   })
        self.assertEqual(0, len(DoGet(_REMOTE, '/instances')))
        
        m = DoPost(_REMOTE, '/instances',
                   EncodeBody(dcm2, boundary, 'ColorTestMalaterre.dcm'),
                   headers = {
                       'Content-Type' : 'multipart/form-data; boundary=%s' % boundary,
                       'X-Requested-With' : 'XMLHttpRequest',
                       'X-File-Name' : 'ColorTestMalaterre.dcm',
                       'X-File-Size' : str(len(dcm2)),
                   })

        self.assertEqual(1, len(DoGet(_REMOTE, '/instances')))

        # Upload the last chunk => the file is now entirely available
        m = DoPost(_REMOTE, '/instances',
                   EncodeBody(dcm[2000:len(dcm)], boundary, 'DummyCT.dcm'),
                   headers = {
                       'Content-Type' : 'multipart/form-data; boundary=%s' % boundary,
                       'X-Requested-With' : 'XMLHttpRequest',
                       'X-File-Name' : 'DummyCT.dcm',
                       'X-File-Size' : str(len(dcm)),
                   })
        
        self.assertEqual(2, len(DoGet(_REMOTE, '/instances')))


    def test_pixel_data_offset(self):
        # New in Orthanc 1.9.1
        def Check(path, offset):
            i = UploadInstance(_REMOTE, path) ['ID']
            metadata = DoGetRaw(_REMOTE, '/instances/%s/metadata/PixelDataOffset' % i) [1]
            self.assertEqual(offset, metadata)

        Check('ColorTestMalaterre.dcm', str(0x03a0))
        Check('TransferSyntaxes/1.2.840.10008.1.2.1.dcm', str(0x037c))
        Check('TransferSyntaxes/1.2.840.10008.1.2.2.dcm', str(0x03e8))  # Big endian
        Check('TransferSyntaxes/1.2.840.10008.1.2.4.50.dcm', str(0x04ac))
        Check('TransferSyntaxes/1.2.840.10008.1.2.4.51.dcm', str(0x072c))
        Check('TransferSyntaxes/1.2.840.10008.1.2.4.57.dcm', str(0x0620))
        Check('TransferSyntaxes/1.2.840.10008.1.2.4.70.dcm', str(0x065a))
        Check('TransferSyntaxes/1.2.840.10008.1.2.4.80.dcm', str(0x0b46))
        Check('TransferSyntaxes/1.2.840.10008.1.2.4.81.dcm', str(0x073e))
        Check('TransferSyntaxes/1.2.840.10008.1.2.4.90.dcm', str(0x0b66))
        Check('TransferSyntaxes/1.2.840.10008.1.2.4.91.dcm', str(0x19b8))
        Check('TransferSyntaxes/1.2.840.10008.1.2.5.dcm', str(0x0b0a))
        Check('TransferSyntaxes/1.2.840.10008.1.2.dcm', '')  # No valid DICOM preamble


    def test_peer_store_straight(self):
        self.assertEqual(0, len(DoGet(_LOCAL, '/exports')['Exports']))
        self.assertEqual(0, len(DoGet(_REMOTE, '/exports')['Exports']))

        peer = DoGet(_REMOTE, '/peers/peer/system')
        if not IsOrthancVersionAbove(_LOCAL, 0, 8, 6):
            self.assertEqual(3, len(peer))
            self.assertEqual(5, peer['DatabaseVersion'])
            self.assertEqual('MyOrthanc', peer['Name'])
            self.assertEqual('0.8.6', peer['Version'])            
        
        with open(GetDatabasePath('DummyCT.dcm'), 'rb') as f:
            j = DoPost(_REMOTE, '/peers/peer/store-straight', f.read(), 'application/dicom')

            # Remote server is Orthanc 0.8.6, thus "ParentPatient",
            # "ParentStudy", "ParentSeries" are not reported
            if not IsOrthancVersionAbove(_LOCAL, 1, 11, 2):  # don't know which specific version the behaviour changed but this fails with 0.8.6
                self.assertEqual(3, len(j))
            else:
                self.assertEqual(6, len(j))
            self.assertEqual('66a662ce-7430e543-bad44d47-0dc5a943-ec7a538d', j['ID'])
            self.assertEqual('/instances/66a662ce-7430e543-bad44d47-0dc5a943-ec7a538d', j['Path'])
            self.assertEqual('Success', j['Status'])

        self.assertEqual(1, len(DoGet(_LOCAL, '/patients')))
        self.assertEqual(0, len(DoGet(_REMOTE, '/patients')))


    def test_cp246(self):
        # This fails on Orthanc <= 1.9.0
        a = UploadInstance(_REMOTE, '2021-02-19-MalaterreCP246.dcm')['ID']
        self.assertEqual(1, len(DoGet(_REMOTE, '/instances')))

        tags = DoGet(_REMOTE, '/instances/%s/tags?short' % a)
        self.assertEqual('1.2.840.10008.5.1.4.1.1.128', tags['0008,0016'])
        self.assertEqual('1.3.12.2.1107.5.1.4.36085.2.0.517715415141633', tags['0008,0018'])
        self.assertEqual('1.2.840.113745.101000.1008000.38179.6792.6324567', tags['0020,000d'])
        self.assertEqual('1.3.12.2.1107.5.1.4.36085.2.0.517714246252254', tags['0020,000e'])

        study = DoGet(_REMOTE, '/instances/%s/study' % a)
        self.assertEqual(tags['0020,000d'], study['MainDicomTags']['StudyInstanceUID'])

        series = DoGet(_REMOTE, '/instances/%s/series' % a)
        self.assertEqual(tags['0020,000e'], series['MainDicomTags']['SeriesInstanceUID'])

        instance = DoGet(_REMOTE, '/instances/%s' % a)
        self.assertEqual(tags['0008,0018'], instance['MainDicomTags']['SOPInstanceUID'])


    def test_revisions_metadata(self):
        # This test fails on Orthanc <= 1.9.1 (support for revisions
        # was introduced in 1.9.2), or if configuration option
        # "CheckRevisions" is "False". Conventions for HTTP headers
        # related to revisions mimic CouchDB:
        # https://docs.couchdb.org/en/stable/api/document/common.html
        i = UploadInstance(_REMOTE, 'DummyCT.dcm') ['ID']
        
        (headers, body) = DoGetRaw(_REMOTE, '/instances/%s/metadata/TransferSyntax' % i)
        self.assertEqual('200', headers['status'])
        self.assertEqual('"0-%s"' % ComputeMD5('1.2.840.10008.1.2.4.70'), headers['etag'])
        self.assertEqual('1.2.840.10008.1.2.4.70', body)
        
        (headers, body) = DoGetRaw(_REMOTE, '/instances/%s/metadata/TransferSyntax' % i, headers = {
            'If-None-Match' : '"aaa"'
        })
        self.assertEqual('400', headers['status'])  # Bad header format

        (headers, body) = DoGetRaw(_REMOTE, '/instances/%s/metadata/TransferSyntax' % i, headers = {
            'If-None-Match' : '"aaa-bbb"'
        })
        self.assertEqual('400', headers['status'])  # Bad header format
        
        (headers, body) = DoGetRaw(_REMOTE, '/instances/%s/metadata/TransferSyntax' % i, headers = {
            'If-None-Match' : '"0-16de4d7060d0b9d102ef0fca8acc892a"'
        })
        self.assertEqual('304', headers['status'])  # Not modified
        self.assertEqual('"0-16de4d7060d0b9d102ef0fca8acc892a"', headers['etag'])
        self.assertEqual('', body)  # Body must be empty on 304 status
        
        (headers, body) = DoGetRaw(_REMOTE, '/instances/%s/metadata/TransferSyntax' % i, headers = {
            'If-None-Match' : '"1-16de4d7060d0b9d102ef0fca8acc892a"'  # Bad revision, good MD5
        })
        self.assertEqual('200', headers['status'])
        self.assertEqual('"0-16de4d7060d0b9d102ef0fca8acc892a"', headers['etag'])
        self.assertEqual('1.2.840.10008.1.2.4.70', body)
        
        (headers, body) = DoGetRaw(_REMOTE, '/instances/%s/metadata/TransferSyntax' % i, headers = {
            'If-None-Match' : '"0-aaa"'  # Good revision, bad MD5
        })
        self.assertEqual('200', headers['status'])
        self.assertEqual('"0-16de4d7060d0b9d102ef0fca8acc892a"', headers['etag'])
        self.assertEqual('1.2.840.10008.1.2.4.70', body)
        
        (headers, body) = DoDeleteRaw(_REMOTE, '/instances/%s/metadata/TransferSyntax' % i)
        self.assertEqual('403', headers['status'])  # Forbidden (system metadata)
        
        (headers, body) = DoPutRaw(_REMOTE, '/instances/%s/metadata/TransferSyntax' % i, 'hello')
        self.assertEqual('403', headers['status'])  # Forbidden (system metadata)
        
        (headers, body) = DoPutRaw(_REMOTE, '/instances/%s/metadata/1024' % i, 'hello')
        self.assertEqual('200', headers['status'])
        self.assertEqual('"0-%s"' % ComputeMD5('hello'), headers['etag'])
        
        (headers, body) = DoGetRaw(_REMOTE, '/instances/%s/metadata/1024' % i)
        self.assertEqual('200', headers['status'])
        self.assertEqual('"0-5d41402abc4b2a76b9719d911017c592"', headers['etag'])
        self.assertEqual('hello', body)
        
        (headers, body) = DoGetRaw(_REMOTE, '/instances/%s/metadata/1024' % i, headers = {
            'If-None-Match' : '"0-5d41402abc4b2a76b9719d911017c592"'
        })
        self.assertEqual('304', headers['status'])
        self.assertEqual('"0-5d41402abc4b2a76b9719d911017c592"', headers['etag'])
        self.assertEqual('', body)
        
        (headers, body) = DoGetRaw(_REMOTE, '/instances/%s/metadata/1024' % i, headers = {
            'If-None-Match' : '"1-tata"'
        })
        self.assertEqual('200', headers['status'])
        self.assertEqual('"0-5d41402abc4b2a76b9719d911017c592"', headers['etag'])
        self.assertEqual('hello', body)
        self.assertEqual('hello', DoGet(_REMOTE, '/instances/%s/metadata/1024' % i))
        
        (headers, body) = DoDeleteRaw(_REMOTE, '/instances/%s/metadata/1024' % i)
        self.assertEqual('409', headers['status'])  # No revision given, but "CheckRevisions" is True
        
        (headers, body) = DoDeleteRaw(_REMOTE, '/instances/%s/metadata/1024' % i, headers = {
            'If-Match' : '45-5d41402abc4b2a76b9719d911017c592'
        })
        self.assertEqual('409', headers['status'])  # Conflict, as bad revision
        
        (headers, body) = DoDeleteRaw(_REMOTE, '/instances/%s/metadata/1024' % i, headers = {
            'If-Match' : '0-tata'
        })
        self.assertEqual('409', headers['status'])  # Conflict, as bad MD5
        
        (headers, body) = DoDeleteRaw(_REMOTE, '/instances/%s/metadata/1024' % i, headers = {
            'If-Match' : '0-5d41402abc4b2a76b9719d911017c592'
        })
        self.assertEqual('200', headers['status'])

        (headers, body) = DoDeleteRaw(_REMOTE, '/instances/%s/metadata/1024' % i, headers = {
            'If-Match' : '0-5d41402abc4b2a76b9719d911017c592'
        })
        self.assertEqual('404', headers['status'])

        (headers, body) = DoGetRaw(_REMOTE, '/instances/%s/metadata/1024' % i)
        self.assertEqual('404', headers['status'])

        self.assertRaises(Exception, lambda: DoGet(_REMOTE, '/instances/%s/metadata/1024' % i))

        (headers, body) = DoPutRaw(_REMOTE, '/instances/%s/metadata/1024' % i, 'hello')
        self.assertEqual('200', headers['status'])
        self.assertEqual('"0-5d41402abc4b2a76b9719d911017c592"', headers['etag'])

        (headers, body) = DoPutRaw(_REMOTE, '/instances/%s/metadata/1024' % i, 'hello')
        self.assertEqual('409', headers['status'])

        (headers, body) = DoGetRaw(_REMOTE, '/instances/%s/metadata/1024' % i, headers = {
            'If-None-Match' : '"0-5d41402abc4b2a76b9719d911017c592"'
        })
        self.assertEqual('304', headers['status'])  # Not modified
        self.assertEqual('"0-5d41402abc4b2a76b9719d911017c592"', headers['etag'])
        self.assertEqual('', body)  # Body must be empty on 304 status

        (headers, body) = DoPutRaw(_REMOTE, '/instances/%s/metadata/1024' % i, 'hello', headers = {
            'If-Match' : '0-5d41402abc4b2a76b9719d911017c592'            
        })
        self.assertEqual('200', headers['status'])
        self.assertEqual('"1-5d41402abc4b2a76b9719d911017c592"', headers['etag'])
        self.assertEqual('', body)
        
        (headers, body) = DoGetRaw(_REMOTE, '/instances/%s/metadata/1024' % i, headers = {
            'If-None-Match' : headers['etag']
        })

        if headers['status'] == '200':
            print("Your database backend doesn't store revisions")
            (headers, body) = DoPutRaw(_REMOTE, '/instances/%s/metadata/1024' % i, 'hello2', headers = {
                'If-Match' : '1-5d41402abc4b2a76b9719d911017c592'
            })
            self.assertEqual('409', headers['status'])

            (headers, body) = DoPutRaw(_REMOTE, '/instances/%s/metadata/1024' % i, 'hello2', headers = {
                'If-Match' : '0-5d41402abc4b2a76b9719d911017c592'
            })
            self.assertEqual('200', headers['status'])
            self.assertEqual('"1-6e809cbda0732ac4845916a59016f954"', headers['etag'])
            self.assertEqual('', body)

        elif headers['status'] == '304':  # Revisions are supported
            (headers, body) = DoPutRaw(_REMOTE, '/instances/%s/metadata/1024' % i, 'hello2', headers = {
                'If-Match' : '0-5d41402abc4b2a76b9719d911017c592'
            })
            self.assertEqual('409', headers['status'])

            (headers, body) = DoPutRaw(_REMOTE, '/instances/%s/metadata/1024' % i, 'hello2', headers = {
                'If-Match' : '1-5d41402abc4b2a76b9719d911017c592'
            })
            self.assertEqual('200', headers['status'])
            self.assertEqual('"2-6e809cbda0732ac4845916a59016f954"', headers['etag'])
            self.assertEqual('', body)
        
        else:
            raise Exception('Internal error')

        self.assertEqual('hello2', DoGet(_REMOTE, '/instances/%s/metadata/1024' % i))
        

    def test_revisions_attachments(self):
        # This test fails on Orthanc <= 1.9.1 (support for revisions
        # was introduced in 1.9.2), or if configuration option
        # "CheckRevisions" is "False". Conventions for HTTP headers
        # related to revisions mimic CouchDB:
        # https://docs.couchdb.org/en/stable/api/document/common.html
        i = UploadInstance(_REMOTE, 'DummyCT.dcm') ['ID']

        with open(GetDatabasePath('DummyCT.dcm'), 'rb') as f:
            md5 = ComputeMD5(f.read())
        
        # "/compress", "/uncompress" and "/verify-md5" are POST
        # methods, and are not affected by revisions
        for suffix in [ '', '/compressed-data', '/compressed-md5', '/compressed-size',
                        '/data', '/is-compressed', '/md5', '/size' ]:
            (headers, body) = DoGetRaw(_REMOTE, '/instances/%s/attachments/dicom/%s' % (i, suffix))
            self.assertEqual('200', headers['status'])
            self.assertEqual('"0-%s"' % md5, headers['etag'])

            (headers, body) = DoGetRaw(_REMOTE, '/instances/%s/attachments/dicom/%s' % (i, suffix), headers = {
                'If-None-Match' : '"0-3e29b869978b6db4886355a2b1132124"',
            })
            self.assertEqual('304', headers['status'])  # Not modified
            self.assertEqual('"0-3e29b869978b6db4886355a2b1132124"', headers['etag'])
            self.assertEqual('', body)  # Body must be empty on 304 status

            (headers, body) = DoGetRaw(_REMOTE, '/instances/%s/attachments/dicom/%s' % (i, suffix), headers = {
                'If-None-Match' : '"tata"',  # Invalid header
            })
            self.assertEqual('400', headers['status'])

            (headers, body) = DoGetRaw(_REMOTE, '/instances/%s/attachments/dicom/%s' % (i, suffix), headers = {
                'If-None-Match' : '"1-%s"' % md5, # Bad revision, good MD5
            })
            self.assertEqual('200', headers['status'])
            self.assertEqual('"0-3e29b869978b6db4886355a2b1132124"', headers['etag'])

            (headers, body) = DoGetRaw(_REMOTE, '/instances/%s/attachments/dicom/%s' % (i, suffix), headers = {
                'If-None-Match' : '"0-tata"' # Good revision, bad MD5
            })
            self.assertEqual('200', headers['status'])
            self.assertEqual('"0-3e29b869978b6db4886355a2b1132124"', headers['etag'])

        (headers, body) = DoDeleteRaw(_REMOTE, '/instances/%s/attachments/dicom' % i)
        self.assertEqual('403', headers['status'])  # Forbidden (system metadata)
        
        (headers, body) = DoPutRaw(_REMOTE, '/instances/%s/attachments/dicom' % i, 'hello')
        self.assertEqual('403', headers['status'])  # Forbidden (system metadata)
        
        (headers, body) = DoPutRaw(_REMOTE, '/instances/%s/attachments/1024' % i, 'hello')
        self.assertEqual('200', headers['status'])
        self.assertEqual('"0-%s"' % ComputeMD5('hello'), headers['etag'])
        
        (headers, body) = DoGetRaw(_REMOTE, '/instances/%s/attachments/1024/data' % i)
        self.assertEqual('200', headers['status'])
        self.assertEqual('"0-5d41402abc4b2a76b9719d911017c592"', headers['etag'])
        self.assertEqual('hello', body)
        
        (headers, body) = DoGetRaw(_REMOTE, '/instances/%s/attachments/1024/data' % i, headers = {
            'If-None-Match' : '"0-5d41402abc4b2a76b9719d911017c592"'
        })
        self.assertEqual('304', headers['status'])
        self.assertEqual('"0-5d41402abc4b2a76b9719d911017c592"', headers['etag'])
        self.assertEqual('', body)

        for h in [ '"1-5d41402abc4b2a76b9719d911017c592"', # Bad revision, good MD5
                   '"0-tata"']: # Good revision, bad MD5 
            (headers, body) = DoGetRaw(_REMOTE, '/instances/%s/attachments/1024/data' % i, headers = {
                'If-None-Match' : h
            })
            self.assertEqual('200', headers['status'])
            self.assertEqual('"0-5d41402abc4b2a76b9719d911017c592"', headers['etag'])
            self.assertEqual('hello', body)
        
        (headers, body) = DoGetRaw(_REMOTE, '/instances/%s/attachments/1024/data' % i, headers = {
            'If-None-Match' : 'tata'  # Bad header format
        })
        self.assertEqual('400', headers['status'])
        self.assertEqual('"0-5d41402abc4b2a76b9719d911017c592"', headers['etag'])

        self.assertEqual('hello', DoGet(_REMOTE, '/instances/%s/attachments/1024/data' % i))
        
        (headers, body) = DoDeleteRaw(_REMOTE, '/instances/%s/attachments/1024' % i)
        self.assertEqual('409', headers['status'])  # No revision given, but "CheckRevisions" is True
        
        (headers, body) = DoDeleteRaw(_REMOTE, '/instances/%s/attachments/1024' % i, headers = {
            'If-Match' : '45-5d41402abc4b2a76b9719d911017c592'
        })
        self.assertEqual('409', headers['status'])  # Conflict, as bad revision
        
        (headers, body) = DoDeleteRaw(_REMOTE, '/instances/%s/attachments/1024' % i, headers = {
            'If-Match' : '0-tata'
        })
        self.assertEqual('409', headers['status'])  # Conflict, as bad MD5
        
        (headers, body) = DoDeleteRaw(_REMOTE, '/instances/%s/attachments/1024' % i, headers = {
            'If-Match' : '0-5d41402abc4b2a76b9719d911017c592'
        })
        self.assertEqual('200', headers['status'])

        (headers, body) = DoDeleteRaw(_REMOTE, '/instances/%s/attachments/1024' % i, headers = {
            'If-Match' : '0-5d41402abc4b2a76b9719d911017c592'
        })
        self.assertEqual('404', headers['status'])

        (headers, body) = DoGetRaw(_REMOTE, '/instances/%s/attachments/1024/data' % i)
        self.assertEqual('404', headers['status'])

        self.assertRaises(Exception, lambda: DoGet(_REMOTE, '/instances/%s/attachments/1024' % i))

        (headers, body) = DoPutRaw(_REMOTE, '/instances/%s/attachments/1024' % i, 'hello')
        self.assertEqual('200', headers['status'])
        self.assertEqual('"0-5d41402abc4b2a76b9719d911017c592"', headers['etag'])

        (headers, body) = DoPutRaw(_REMOTE, '/instances/%s/attachments/1024' % i, 'hello')
        self.assertEqual('409', headers['status'])

        (headers, body) = DoGetRaw(_REMOTE, '/instances/%s/attachments/1024/data' % i, headers = {
            'If-None-Match' : '"0-5d41402abc4b2a76b9719d911017c592"'
        })
        self.assertEqual('304', headers['status'])  # Not modified
        self.assertEqual('"0-5d41402abc4b2a76b9719d911017c592"', headers['etag'])
        self.assertEqual('', body)  # Body must be empty on 304 status

        (headers, body) = DoPutRaw(_REMOTE, '/instances/%s/attachments/1024' % i, 'hello', headers = {
            'If-Match' : '0-5d41402abc4b2a76b9719d911017c592'            
        })
        self.assertEqual('200', headers['status'])
        self.assertEqual('"1-5d41402abc4b2a76b9719d911017c592"', headers['etag'])
        self.assertEqual('{}', body)
        
        (headers, body) = DoGetRaw(_REMOTE, '/instances/%s/attachments/1024/data' % i, headers = {
            'If-None-Match' : headers['etag']
        })

        if headers['status'] == '200':
            print("Your database backend doesn't store revisions")
            (headers, body) = DoPutRaw(_REMOTE, '/instances/%s/attachments/1024' % i, 'hello2', headers = {
                'If-Match' : '1-5d41402abc4b2a76b9719d911017c592'
            })
            self.assertEqual('409', headers['status'])

            (headers, body) = DoPutRaw(_REMOTE, '/instances/%s/attachments/1024' % i, 'hello2', headers = {
                'If-Match' : '0-5d41402abc4b2a76b9719d911017c592'
            })
            self.assertEqual('200', headers['status'])
            self.assertEqual('"1-6e809cbda0732ac4845916a59016f954"', headers['etag'])
            self.assertEqual('{}', body)

        elif headers['status'] == '304':  # Revisions are supported
            (headers, body) = DoPutRaw(_REMOTE, '/instances/%s/attachments/1024' % i, 'hello2', headers = {
                'If-Match' : '0-5d41402abc4b2a76b9719d911017c592'
            })
            self.assertEqual('409', headers['status'])

            (headers, body) = DoPutRaw(_REMOTE, '/instances/%s/attachments/1024' % i, 'hello2', headers = {
                'If-Match' : '1-5d41402abc4b2a76b9719d911017c592'
            })
            self.assertEqual('200', headers['status'])
            self.assertEqual('"2-6e809cbda0732ac4845916a59016f954"', headers['etag'])
            self.assertEqual('{}', body)
        
        else:
            raise Exception('Internal error')

        self.assertEqual('hello2', DoGet(_REMOTE, '/instances/%s/attachments/1024/data' % i))


    def test_issue_195(self):
        # This fails on Orthanc <= 1.9.2
        # https://bugs.orthanc-server.com/show_bug.cgi?id=195
        a = UploadInstance(_REMOTE, 'Issue195.dcm')['ID']
        b = DoGet(_REMOTE, '/instances/%s/file' % a,
                  headers = { 'Accept' : 'application/dicom+json' })

        # The expected result can be found by typing "dcm2json Database/Issue195.dcm"
        self.assertEqual(5, len(b))
        self.assertEqual(2, len(b["00080018"]))
        self.assertEqual("UI", b["00080018"]["vr"])
        self.assertEqual("1.2.276.0.7230010.3.1.4.8323329.13188.1620309604.848735",
                         b["00080018"]["Value"][0])

        self.assertEqual(2, len(b["0020000D"]))
        self.assertEqual("UI", b["0020000D"]["vr"])
        self.assertEqual("1.2.276.0.7230010.3.1.2.8323329.13188.1620309604.848733",
                         b["0020000D"]["Value"][0])

        self.assertEqual(2, len(b["0020000E"]))
        self.assertEqual("UI", b["0020000E"]["vr"])
        self.assertEqual("1.2.276.0.7230010.3.1.3.8323329.13188.1620309604.848734",
                         b["0020000E"]["Value"][0])

        self.assertEqual(1, len(b["00081030"]))  # Case of an empty value
        self.assertEqual("LO", b["00081030"]["vr"])

        self.assertEqual(2, len(b["0008103E"]))
        self.assertEqual("LO", b["0008103E"]["vr"])
        self.assertEqual("Hello1", b["0008103E"]["Value"][0])

        a = UploadInstance(_REMOTE, 'Issue195-bis.dcm')['ID']
        b = DoGet(_REMOTE, '/instances/%s/file' % a,
                  headers = { 'Accept' : 'application/dicom+json' })

        # The expected result can be found by typing "dcm2json Database/Issue195-bis.dcm"
        self.assertEqual(5, len(b))
        self.assertEqual(2, len(b["00080018"]))
        self.assertEqual("UI", b["00080018"]["vr"])
        self.assertEqual("1.2.276.0.7230010.3.1.4.8323329.6792.1625504071.652470",
                         b["00080018"]["Value"][0])

        self.assertEqual(2, len(b["0020000D"]))
        self.assertEqual("UI", b["0020000D"]["vr"])
        self.assertEqual("1.2.276.0.7230010.3.1.2.8323329.6792.1625504071.652468",
                         b["0020000D"]["Value"][0])

        self.assertEqual(2, len(b["0020000E"]))
        self.assertEqual("UI", b["0020000E"]["vr"])
        self.assertEqual("1.2.276.0.7230010.3.1.3.8323329.6792.1625504071.652469",
                         b["0020000E"]["Value"][0])

        self.assertEqual(2, len(b["00084567"]))
        self.assertEqual("UN", b["00084567"]["vr"])

        # NB: "QgA=" corresponds to the base64 encoding of (uint16_t) 0x42 in little endian:
        #     $ echo -n 'QgA=' | base64 -d | hexdump -C
        self.assertEqual("QgA=", b["00084567"]["InlineBinary"])

        # Case of an empty value, fails in Orthanc <= 1.9.2 because of issue #195
        self.assertEqual(1, len(b["00084565"]))
        self.assertEqual("UN", b["00084565"]["vr"])


    def test_modify_attribute(self):
        # This fails on Orthanc <= 1.9.3 (not implemented)
        # https://groups.google.com/g/orthanc-users/c/1pzCqT-ByXg/m/VyIGK5i5BgAJ
        i = UploadInstance(_REMOTE, 'DummyCT.dcm') ['ID']
        
        tags = DoGet(_REMOTE, '/instances/%s/tags?short' % i)
        self.assertFalse('0020,9165' in tags)
        
        i = DoPost(_REMOTE, '/studies/b9c08539-26f93bde-c81ab0d7-bffaf2cb-a4d0bdd0/modify', {
            "Replace": {
                "0020,9165": "0020,9056",
            }
        })
        instances = DoGet(_REMOTE, '/studies/%s/instances' % i['ID'])
        self.assertEqual(1, len(instances))
        
        tags = DoGet(_REMOTE, '/instances/%s/tags?short' % instances[0]['ID'])
        self.assertTrue('0020,9165' in tags)
        self.assertEqual('0020,9056', tags['0020,9165'])


    def test_issue_146(self):
        # "Update Anonyization to 2019c"
        # https://bugs.orthanc-server.com/show_bug.cgi?id=146

        def GetTags(study, params):
            a = DoPost(_REMOTE, '/studies/%s/anonymize' % study, params) ['ID']
            b = DoGet(_REMOTE, '/studies/%s/instances' % a)
            self.assertEqual(1, len(b))
            return DoGet(_REMOTE, '/instances/%s/tags?short' % b[0]['ID'])
            
        
        UploadInstance(_REMOTE, 'Issue146.dcm')
        study = '7c950970-321e4ab0-28446c5f-f94850f1-5c44634b'

        self.assertRaises(Exception, lambda: GetTags(study, { 'DicomVersion' : 'nope' }))

        tags2008 = GetTags(study, { 'DicomVersion' : '2008' })
        tags2017c = GetTags(study, { 'DicomVersion' : '2017c' })
        tags2021b = GetTags(study, { 'DicomVersion' : '2021b' })
        tagsDefault = GetTags(study, {})

        orthancVersion = DoGet(_REMOTE, '/system') ['Version']
        self.assertEqual('Orthanc %s - PS 3.15-2008 Table E.1-1' % orthancVersion, tags2008['0012,0063'])
        self.assertEqual('Orthanc %s - PS 3.15-2017c Table E.1-1 Basic Profile' % orthancVersion, tags2017c['0012,0063'])
        self.assertEqual('Orthanc %s - PS 3.15-2021b Table E.1-1 Basic Profile' % orthancVersion, tags2021b['0012,0063'])
        self.assertEqual(tagsDefault['0012,0063'], tags2021b['0012,0063'])

        for t in [ tags2008, tags2017c, tags2021b, tagsDefault ]:
            self.assertTrue(t['0010,0010'].startswith('Anonymized'))
            self.assertEqual('1.2.840.10008.5.1.4.1.1.4', t['0008,0016'])
            self.assertEqual(36, len(t['0010,0020']))  # Length of a UUID
            self.assertEqual('YES', t['0012,0062'])

        for t in [ tags2008 ]:
            self.assertEqual('20200101', t['0008,0020'])
            
        for t in [ tags2017c, tags2021b, tagsDefault ]:
            self.assertEqual('', t['0008,0020'])  # Study Date, anonymized between 2008 and 2017c
        
        for t in [ tags2008, tags2017c ]:
            self.assertEqual('HELLO^C', t['0050,0020'])
            self.assertEqual('HELLO^D', t['3006,0002'])
            
        for t in [ tags2021b, tagsDefault ]:
            self.assertFalse('0050,0020' in t)    # Device Description, anonymized between 2017c and 2019c
            self.assertEqual('', t['3006,0002'])  # StructureSetLabel, anonymized between 2019c and 2021b


    def test_anonymize_relationships_6(self):
        # 2020-10-20 (Salim Kanoun): "I think I have hit an
        # anonymization issue for the tag 0008,1250. This tags is a
        # sequence containing StudyUID / Series UID of related series.
        # [After anonymization,] this tag keep a reference of the
        # original Study/Series UID.
        # https://groups.google.com/g/orthanc-users/c/T0IokiActrI/m/L9K0vfscAAAJ
        UploadInstance(_REMOTE, '2020-11-16-SalimKanounAnonymization.dcm')

        tags = DoGet(_REMOTE, '/instances/%s/tags?short' % DoGet(_REMOTE, '/instances') [0])
        self.assertEqual('1.2.840.113619.6.95.31.0.3.4.1.3175.13.6054282',
                         tags['0008,1250'][0]['0020,000d'])
        self.assertEqual('1.3.12.2.1107.5.1.4.11047.30000019111306043635400005028',
                         tags['0008,1250'][0]['0020,000e'])

        a = DoGet(_REMOTE, '/studies')
        self.assertEqual(1, len(a))
        b = DoPost(_REMOTE, '/studies/%s/anonymize' % a[0], {}) ['ID']

        c = DoGet(_REMOTE, '/studies/%s/instances' % b)
        self.assertEqual(1, len(c))
        tags = DoGet(_REMOTE, '/instances/%s/tags?short' % c[0]['ID'])

        # In Orthanc <= 1.9.3, the two tests below failed
        self.assertNotEqual('1.2.840.113619.6.95.31.0.3.4.1.3175.13.6054282',
                            tags['0008,1250'][0]['0020,000d'])
        self.assertNotEqual('1.3.12.2.1107.5.1.4.11047.30000019111306043635400005028',
                            tags['0008,1250'][0]['0020,000e'])


    def test_modify_subsequences(self):
        # New in Orthanc 1.9.4 (cf. LSD-629)
        UploadInstance(_REMOTE, 'Issue22-NoPixelData.dcm')
        studies = DoGet(_REMOTE, '/studies')
        self.assertEqual(1, len(studies))

        def GetTags(study):
            instances = DoGet(_REMOTE, '/studies/%s/instances' % study)
            self.assertEqual(1, len(instances))
            return DoGet(_REMOTE, '/instances/%s/tags?short' % instances[0]['ID'])

        tags1 = GetTags(studies[0])

        a = DoPost(_REMOTE, '/studies/%s/modify' % studies[0], {
              'Replace' : {
                  'PatientName' : 'Hello1',
                  'DimensionIndexSequence[1].DimensionDescriptionLabel' : 'Hello2',
                  'DimensionIndexSequence[*].PatientName' : 'Hello3',
                  'ReferencedImageEvidenceSequence[2].ReferencedSeriesSequence[0].ReferencedSOPSequence[0].ReferencedSOPInstanceUID' : 'Hello4',
                  'DimensionOrganizationSequence[0].DimensionOrganizationUID' : '1.2.3.4',
              },
              'Remove' : [
                  'ReferencedPerformedProcedureStepSequence',
                  'PerformedProtocolCodeSequence[0].CodeValue',
                  'SharedFunctionalGroupsSequence[*].ReferencedImageSequence[*].ReferencedSOPInstanceUID',
                  'SharedFunctionalGroupsSequence[*].ReferencedImageSequence[1].ReferencedSOPClassUID',
                  'SharedFunctionalGroupsSequence[2].ReferencedImageSequence',  # Inexistent tag
              ]
            })
        tags2 = GetTags(a['ID'])

        self.assertEqual('Anonymized1', tags1['0010,0010'])
        self.assertEqual('Hello1', tags2['0010,0010'])

        self.assertEqual('Stack ID', tags1['0020,9222'][0]['0020,9421'])
        self.assertEqual('In-Stack Position Number', tags1['0020,9222'][1]['0020,9421'])
        self.assertEqual('Stack ID', tags2['0020,9222'][0]['0020,9421'])
        self.assertEqual('Hello2', tags2['0020,9222'][1]['0020,9421'])

        for i in range(3):
            self.assertFalse('0010,0010' in tags1['0020,9222'][i])
            self.assertEqual('Hello3', tags2['0020,9222'][i]['0010,0010'])

        self.assertEqual('1.3.46.670589.11.22237.5.20.1.1.7512.2014100814064168452',
                         tags1['0008,9092'][2]['0008,1115'][0]['0008,1199'][0]['0008,1155'])
        self.assertEqual('Hello4',
                         tags2['0008,9092'][2]['0008,1115'][0]['0008,1199'][0]['0008,1155'])
        self.assertEqual(tags1['0008,9092'][1]['0008,1115'][0]['0008,1199'][0]['0008,1155'],
                         tags2['0008,9092'][1]['0008,1115'][0]['0008,1199'][0]['0008,1155'])

        self.assertTrue('0008,1111' in tags1)
        self.assertFalse('0008,1111' in tags2)
        self.assertTrue('0008,0100' in tags1['0040,0260'][0])
        self.assertFalse('0008,0100' in tags2['0040,0260'][0])

        for i in range(3):
            self.assertTrue('0008,1155' in tags1['5200,9229'][0]['0008,1140'][i])
            self.assertFalse('0008,1155' in tags2['5200,9229'][0]['0008,1140'][i])
            self.assertTrue('0008,1150' in tags1['5200,9229'][0]['0008,1140'][i])

        self.assertTrue('0008,1150' in tags2['5200,9229'][0]['0008,1140'][0])
        self.assertFalse('0008,1150' in tags2['5200,9229'][0]['0008,1140'][1])
        self.assertTrue('0008,1150' in tags2['5200,9229'][0]['0008,1140'][2])

        self.assertEqual('1.3.46.670589.11.22237.5.0.11272.2014100816243076000',
                         tags1['0020,9221'][0]['0020,9164'])
        self.assertEqual('1.2.3.4', tags2['0020,9221'][0]['0020,9164'])

        a = DoPost(_REMOTE, '/studies/%s/anonymize' % studies[0], {
              'Replace' : {
                  'DimensionIndexSequence[1].DimensionDescriptionLabel' : 'Hello1',
                  'DimensionOrganizationSequence[0].DimensionOrganizationUID' : '1.2.3.4',
              },
              'Remove' : [
                  'SharedFunctionalGroupsSequence[*].ReferencedImageSequence[*].ReferencedSOPInstanceUID',  # 5200,9229
              ],
              'Keep' : [
                  'ReferencedImageEvidenceSequence',  # 0008,9092
                  'DimensionIndexSequence',  # 0020,9222
                  'PerFrameFunctionalGroupsSequence[*].2005,140f[*].SOPInstanceUID',  # 5200,9230
                  '(5200,9230)[*].2005,140f[*].(0008,0023)',  # Compatibility with Orthanc 1.9.4
                  '(5200,9230)[*].2005,140f[*].(0008,0033)',  # Compatibility with Orthanc 1.9.4
              ],
              'KeepPrivateTags' : True  # Compatibility with Orthanc 1.9.4
            })
        tags3 = GetTags(a['ID'])

        # UIDs
        for i in [ '0008,0018',
                   '0010,0020',
                   '0008,0018',
                   '0010,0020' ]:
            self.assertNotEqual(tags1[i], tags3[i])

        self.assertNotEqual(tags1['0020,9221'][0]['0020,9164'],
                            tags3['0020,9221'][0]['0020,9164'])

        self.assertNotEqual(tags1['5200,9229'][0]['2005,140e'][0]['0008,0014'],
                            tags3['5200,9229'][0]['2005,140e'][0]['0008,0014'])

        # http://dicom.nema.org/medical/dicom/current/output/chtml/part15/chapter_E.html#table_E.1-1
        # Removals (X)
        for i in [ '0008,0021',
                   '0008,002a',
                   '0008,0031',
                   '0008,1030',
                   '0008,103e',
                   '0008,1111',
                   '0010,21c0',
                   '0040,0006',
                   '0040,0241',
                   '0040,0244',
                   '0040,0245',
                   '0040,0250',
                   '0040,0251',
                   '0040,0253',
                   '0040,0254',
                   '0040,0555',
        ]:
            self.assertTrue(i in tags1)
            self.assertFalse(i in tags3)

        # Clearings (Z)
        for i in [ '0008,0020',
                   '0008,0023',
                   '0008,0030',
                   '0008,0033' ]:
            self.assertNotEqual('', tags1[i])
            self.assertEqual('', tags3[i])

        # Replace
        self.assertEqual('In-Stack Position Number', tags1['0020,9222'][1]['0020,9421'])
        self.assertEqual('Hello1', tags3['0020,9222'][1]['0020,9421'])        
        self.assertEqual('1.2.3.4', tags3['0020,9221'][0]['0020,9164'])
        
        # "Keep" on DimensionIndexSequence
        for i in range(3):
            self.assertEqual(tags1['0020,9222'][i]['0020,9164'],
                             tags3['0020,9222'][i]['0020,9164'])

        # "Keep" on ReferencedImageEvidenceSequence
        self.assertEqual(json.dumps(tags1['0008,9092']),
                         json.dumps(tags3['0008,9092']))

        # "Keep" on PerFrameFunctionalGroupsSequence
        self.assertEqual(json.dumps(tags1['5200,9230']),
                         json.dumps(tags3['5200,9230']))

        # "Remove" on SharedFunctionalGroupsSequence
        for i in range(3):
            self.assertTrue('0008,1155' in tags1['5200,9229'][0]['0008,1140'][i])
            self.assertFalse('0008,1155' in tags3['5200,9229'][0]['0008,1140'][i])


    def test_bulk_modify(self):
        # New in Orthanc 1.9.4

        def GetModified(lst, resourceType, expectedCount = None):
            m = map(lambda x: x['ID'], filter(lambda x: x['Type'] == resourceType, lst['Resources']))
            if expectedCount != None:
                self.assertEqual(expectedCount, len(m))
            return m
        
        instance = UploadInstance(_REMOTE, 'DummyCT.dcm') ['ID']
        series = DoGet(_REMOTE, '/series') [0]
        study = DoGet(_REMOTE, '/studies') [0]
        patient = DoGet(_REMOTE, '/patients') [0]

        a = DoPost(_REMOTE, '/tools/bulk-modify', {
            'Resources' : [ instance ]
            })

        self.assertNotEqual(instance, GetModified(a, 'Instance', 1) [0])
        self.assertEqual(series, GetModified(a, 'Series', 1) [0])
        self.assertEqual(study, GetModified(a, 'Study', 1) [0])
        self.assertEqual(patient, GetModified(a, 'Patient', 1) [0])

        b = DoPost(_REMOTE, '/tools/bulk-anonymize', {
            'Resources' : [ instance ]
            })

        self.assertNotEqual(instance, GetModified(b, 'Instance', 1) [0])
        self.assertNotEqual(series, GetModified(b, 'Series', 1) [0])
        self.assertNotEqual(study, GetModified(b, 'Study', 1) [0])
        self.assertNotEqual(patient, GetModified(b, 'Patient', 1) [0])
        
        self.assertEqual(3, len(DoGet(_REMOTE, '/instances')))
        self.assertEqual(2, len(DoGet(_REMOTE, '/series')))
        self.assertEqual(2, len(DoGet(_REMOTE, '/studies')))
        self.assertEqual(2, len(DoGet(_REMOTE, '/patients')))

        DoPost(_REMOTE, '/tools/bulk-delete', {
            'Resources' : GetModified(b, 'Patient', 1) + GetModified(a, 'Instance', 1)
            })
        
        knee1 = UploadInstance(_REMOTE, 'Knee/T1/IM-0001-0001.dcm') ['ID']
        knee2 = UploadInstance(_REMOTE, 'Knee/T2/IM-0001-0001.dcm') ['ID']
        brainix = UploadInstance(_REMOTE, 'Brainix/Flair/IM-0001-0001.dcm') ['ID']
        
        self.assertEqual(4, len(DoGet(_REMOTE, '/instances')))
        self.assertEqual(4, len(DoGet(_REMOTE, '/series')))
        self.assertEqual(3, len(DoGet(_REMOTE, '/studies')))
        self.assertEqual(3, len(DoGet(_REMOTE, '/patients')))

        a = DoPost(_REMOTE, '/tools/bulk-modify', {
            'Resources' : [ knee1, brainix ]
            })

        self.assertEqual(6, len(DoGet(_REMOTE, '/instances')))
        self.assertEqual(4, len(DoGet(_REMOTE, '/series')))
        self.assertEqual(3, len(DoGet(_REMOTE, '/studies')))
        self.assertEqual(3, len(DoGet(_REMOTE, '/patients')))

        for i in GetModified(a, 'Instance', 2):
            self.assertTrue(not i in [ instance, knee1, knee2, brainix ])
            self.assertTrue(DoGet(_REMOTE, '/instances/%s/metadata/ModifiedFrom' % i) in [ knee1, brainix ])

        b = GetModified(a, 'Series', 2)
        self.assertTrue(DoGet(_REMOTE, '/instances/%s/series' % knee1) ['ID'] in b)
        self.assertTrue(DoGet(_REMOTE, '/instances/%s/series' % brainix) ['ID'] in b)
        self.assertFalse(DoGet(_REMOTE, '/instances/%s/series' % knee2) ['ID'] in b)
        self.assertFalse(DoGet(_REMOTE, '/instances/%s/series' % instance) ['ID'] in b)
        
        b = GetModified(a, 'Study', 2)
        self.assertTrue(DoGet(_REMOTE, '/instances/%s/study' % knee1) ['ID'] in b)
        self.assertTrue(DoGet(_REMOTE, '/instances/%s/study' % brainix) ['ID'] in b)
        self.assertTrue(DoGet(_REMOTE, '/instances/%s/study' % knee2) ['ID'] in b)
        self.assertFalse(DoGet(_REMOTE, '/instances/%s/study' % instance) ['ID'] in b)

        b = GetModified(a, 'Patient', 2)
        self.assertTrue(DoGet(_REMOTE, '/instances/%s/patient' % knee1) ['ID'] in b)
        self.assertTrue(DoGet(_REMOTE, '/instances/%s/patient' % brainix) ['ID'] in b)
        self.assertTrue(DoGet(_REMOTE, '/instances/%s/patient' % knee2) ['ID'] in b)
        self.assertFalse(DoGet(_REMOTE, '/instances/%s/patient' % instance) ['ID'] in b)
        
        DoPost(_REMOTE, '/tools/bulk-delete', {
            'Resources' : GetModified(a, 'Instance', 2)
        })

        sourceInstances = DoGet(_REMOTE, '/instances')
        sourceSeries = DoGet(_REMOTE, '/series')
        sourceStudies = DoGet(_REMOTE, '/studies')
        sourcePatients = DoGet(_REMOTE, '/patients')
        self.assertEqual(4, len(sourceInstances))
        self.assertEqual(4, len(sourceSeries))
        self.assertEqual(3, len(sourceStudies))
        self.assertEqual(3, len(sourcePatients))

        a = DoPost(_REMOTE, '/tools/bulk-anonymize', {
            'Resources' : [ knee1, brainix ]
            })

        self.assertEqual(6, len(DoGet(_REMOTE, '/instances')))
        self.assertEqual(6, len(DoGet(_REMOTE, '/series')))
        self.assertEqual(5, len(DoGet(_REMOTE, '/studies')))
        self.assertEqual(5, len(DoGet(_REMOTE, '/patients')))

        for i in GetModified(a, 'Instance', 2):
            self.assertFalse(i in sourceInstances)
            self.assertTrue(DoGet(_REMOTE, '/instances/%s/metadata/AnonymizedFrom' % i) in [ knee1, brainix ])

        for i in GetModified(a, 'Series', 2):
            self.assertFalse(i in sourceSeries)
            self.assertTrue(DoGet(_REMOTE, '/series/%s/metadata/AnonymizedFrom' % i) in sourceSeries)

        for i in GetModified(a, 'Study', 2):
            self.assertFalse(i in sourceStudies)
            self.assertTrue(DoGet(_REMOTE, '/studies/%s/metadata/AnonymizedFrom' % i) in sourceStudies)

        for i in GetModified(a, 'Patient', 2):
            self.assertFalse(i in sourcePatients)
            self.assertTrue(DoGet(_REMOTE, '/patients/%s/metadata/AnonymizedFrom' % i) in sourcePatients)

        DoPost(_REMOTE, '/tools/bulk-delete', {
            'Resources' : GetModified(a, 'Patient', 2)
        })

        self.assertEqual(4, len(DoGet(_REMOTE, '/instances')))
        self.assertEqual(4, len(DoGet(_REMOTE, '/series')))
        self.assertEqual(3, len(DoGet(_REMOTE, '/studies')))
        self.assertEqual(3, len(DoGet(_REMOTE, '/patients')))

        DoPost(_REMOTE, '/tools/bulk-delete', {
            'Resources' : [ instance,
                            DoGet(_REMOTE, '/instances/%s/patient' % knee1) ['ID'],
                            DoGet(_REMOTE, '/instances/%s/series' % brainix) ['ID'] ]
        })

        self.assertEqual(0, len(DoGet(_REMOTE, '/instances')))
        self.assertEqual(0, len(DoGet(_REMOTE, '/series')))
        self.assertEqual(0, len(DoGet(_REMOTE, '/studies')))
        self.assertEqual(0, len(DoGet(_REMOTE, '/patients')))


    def test_dicom_to_json_format(self):
        # Test new output formats for DICOM tags introduced in 1.9.4
        instance = UploadInstance(_REMOTE, 'DummyCT.dcm') ['ID']
        patient = DoGet(_REMOTE, '/instances/%s/patient' % instance) ['ID']
        study = DoGet(_REMOTE, '/instances/%s/study' % instance) ['ID']
        series = DoGet(_REMOTE, '/instances/%s/series' % instance) ['ID']
        
        self.assertEqual('KNIX', DoGet(_REMOTE, '/instances/%s/tags' % instance) ['0010,0010']['Value'])
        self.assertEqual('KNIX', DoGet(_REMOTE, '/instances/%s/tags?simplify' % instance) ['PatientName'])
        self.assertEqual('KNIX', DoGet(_REMOTE, '/instances/%s/tags?short' % instance) ['0010,0010'])
        self.assertEqual('PatientName', DoGet(_REMOTE, '/instances/%s/tags?full' % instance) ['0010,0010']['Name'])
        self.assertEqual('KNIX', DoGet(_REMOTE, '/instances/%s/tags?full' % instance) ['0010,0010']['Value'])
        self.assertEqual('String', DoGet(_REMOTE, '/instances/%s/tags?full' % instance) ['0010,0010']['Type'])

        # Test "GetInstanceHeader()" in "OrthancRestResources.cpp"
        self.assertEqual('1.2.840.10008.1.2.4.70', DoGet(_REMOTE, '/instances/%s/header' % instance) ['0002,0010']['Value'])
        self.assertEqual('1.2.840.10008.1.2.4.70', DoGet(_REMOTE, '/instances/%s/header?simplify' % instance) ['TransferSyntaxUID'])
        self.assertEqual('1.2.840.10008.1.2.4.70', DoGet(_REMOTE, '/instances/%s/header?short' % instance) ['0002,0010'])
        self.assertEqual('TransferSyntaxUID', DoGet(_REMOTE, '/instances/%s/header?full' % instance) ['0002,0010']['Name'])
        self.assertEqual('1.2.840.10008.1.2.4.70', DoGet(_REMOTE, '/instances/%s/header?full' % instance) ['0002,0010']['Value'])
        self.assertEqual('String', DoGet(_REMOTE, '/instances/%s/header?full' % instance) ['0002,0010']['Type'])

        # Test "ListResources()" in "OrthancRestResources.cpp"
        self.assertEqual('KNIX', DoGet(_REMOTE, '/patients?expand') [0]['MainDicomTags']['PatientName'])
        self.assertEqual('KNIX', DoGet(_REMOTE, '/patients?expand&short') [0]['MainDicomTags']['0010,0010'])
        self.assertEqual('KNIX', DoGet(_REMOTE, '/patients?expand&full') [0]['MainDicomTags']['0010,0010']['Value'])
        self.assertEqual('PatientName', DoGet(_REMOTE, '/patients?expand&full') [0]['MainDicomTags']['0010,0010']['Name'])

        self.assertEqual('KNIX', DoGet(_REMOTE, '/studies?expand') [0]['PatientMainDicomTags']['PatientName'])
        self.assertEqual('KNIX', DoGet(_REMOTE, '/studies?expand&short') [0]['PatientMainDicomTags']['0010,0010'])
        self.assertEqual('KNIX', DoGet(_REMOTE, '/studies?expand&full') [0]['PatientMainDicomTags']['0010,0010']['Value'])
        self.assertEqual('PatientName', DoGet(_REMOTE, '/studies?expand&full') [0]['PatientMainDicomTags']['0010,0010']['Name'])

        self.assertEqual('20070101', DoGet(_REMOTE, '/studies?expand') [0]['MainDicomTags']['StudyDate'])
        self.assertEqual('20070101', DoGet(_REMOTE, '/studies?expand&short') [0]['MainDicomTags']['0008,0020'])
        self.assertEqual('20070101', DoGet(_REMOTE, '/studies?expand&full') [0]['MainDicomTags']['0008,0020']['Value'])
        self.assertEqual('StudyDate', DoGet(_REMOTE, '/studies?expand&full') [0]['MainDicomTags']['0008,0020']['Name'])

        self.assertEqual('20070101', DoGet(_REMOTE, '/series?expand') [0]['MainDicomTags']['SeriesDate'])
        self.assertEqual('20070101', DoGet(_REMOTE, '/series?expand&short') [0]['MainDicomTags']['0008,0021'])
        self.assertEqual('20070101', DoGet(_REMOTE, '/series?expand&full') [0]['MainDicomTags']['0008,0021']['Value'])
        self.assertEqual('SeriesDate', DoGet(_REMOTE, '/series?expand&full') [0]['MainDicomTags']['0008,0021']['Name'])

        self.assertEqual('20070101', DoGet(_REMOTE, '/instances?expand') [0]['MainDicomTags']['InstanceCreationDate'])
        self.assertEqual('20070101', DoGet(_REMOTE, '/instances?expand&short') [0]['MainDicomTags']['0008,0012'])
        self.assertEqual('20070101', DoGet(_REMOTE, '/instances?expand&full') [0]['MainDicomTags']['0008,0012']['Value'])
        self.assertEqual('InstanceCreationDate', DoGet(_REMOTE, '/instances?expand&full') [0]['MainDicomTags']['0008,0012']['Name'])

        # Test "GetSingleResource()" in "OrthancRestResources.cpp"
        self.assertEqual('KNIX', DoGet(_REMOTE, '/patients/%s' % patient) ['MainDicomTags']['PatientName'])
        self.assertEqual('KNIX', DoGet(_REMOTE, '/patients/%s?short' % patient) ['MainDicomTags']['0010,0010'])
        self.assertEqual('KNIX', DoGet(_REMOTE, '/patients/%s?full' % patient) ['MainDicomTags']['0010,0010']['Value'])
        self.assertEqual('PatientName', DoGet(_REMOTE, '/patients/%s?full' % patient) ['MainDicomTags']['0010,0010']['Name'])

        self.assertEqual('KNIX', DoGet(_REMOTE, '/studies/%s' % study) ['PatientMainDicomTags']['PatientName'])
        self.assertEqual('KNIX', DoGet(_REMOTE, '/studies/%s?short' % study) ['PatientMainDicomTags']['0010,0010'])
        self.assertEqual('KNIX', DoGet(_REMOTE, '/studies/%s?full' % study) ['PatientMainDicomTags']['0010,0010']['Value'])
        self.assertEqual('PatientName', DoGet(_REMOTE, '/studies/%s?full' % study) ['PatientMainDicomTags']['0010,0010']['Name'])

        self.assertEqual('20070101', DoGet(_REMOTE, '/studies/%s' % study) ['MainDicomTags']['StudyDate'])
        self.assertEqual('20070101', DoGet(_REMOTE, '/studies/%s?short' % study) ['MainDicomTags']['0008,0020'])
        self.assertEqual('20070101', DoGet(_REMOTE, '/studies/%s?full' % study) ['MainDicomTags']['0008,0020']['Value'])
        self.assertEqual('StudyDate', DoGet(_REMOTE, '/studies/%s?full' % study) ['MainDicomTags']['0008,0020']['Name'])

        self.assertEqual('20070101', DoGet(_REMOTE, '/series/%s' % series) ['MainDicomTags']['SeriesDate'])
        self.assertEqual('20070101', DoGet(_REMOTE, '/series/%s?short' % series) ['MainDicomTags']['0008,0021'])
        self.assertEqual('20070101', DoGet(_REMOTE, '/series/%s?full' % series) ['MainDicomTags']['0008,0021']['Value'])
        self.assertEqual('SeriesDate', DoGet(_REMOTE, '/series/%s?full' % series) ['MainDicomTags']['0008,0021']['Name'])

        self.assertEqual('20070101', DoGet(_REMOTE, '/instances/%s' % instance) ['MainDicomTags']['InstanceCreationDate'])
        self.assertEqual('20070101', DoGet(_REMOTE, '/instances/%s?short' % instance) ['MainDicomTags']['0008,0012'])
        self.assertEqual('20070101', DoGet(_REMOTE, '/instances/%s?full' % instance) ['MainDicomTags']['0008,0012']['Value'])
        self.assertEqual('InstanceCreationDate', DoGet(_REMOTE, '/instances/%s?full' % instance) ['MainDicomTags']['0008,0012']['Name'])

        # Test "Find()" in "OrthancRestResources.cpp"
        a = DoPost(_REMOTE, '/tools/find', { 'Level' : 'Study', 'Query' : {}, 'Expand' : True })
        self.assertEqual('20070101', a[0]['MainDicomTags']['StudyDate'])
        self.assertEqual('KNIX', a[0]['PatientMainDicomTags']['PatientName'])

        a = DoPost(_REMOTE, '/tools/find', { 'Level' : 'Study', 'Query' : {}, 'Expand' : True, 'Short' : True })
        self.assertEqual('20070101', a[0]['MainDicomTags']['0008,0020'])
        self.assertEqual('KNIX', a[0]['PatientMainDicomTags']['0010,0010'])

        a = DoPost(_REMOTE, '/tools/find', { 'Level' : 'Study', 'Query' : {}, 'Expand' : True, 'Full' : True })
        self.assertEqual('20070101', a[0]['MainDicomTags']['0008,0020']['Value'])
        self.assertEqual('KNIX', a[0]['PatientMainDicomTags']['0010,0010']['Value'])
        self.assertEqual('StudyDate', a[0]['MainDicomTags']['0008,0020']['Name'])
        self.assertEqual('PatientName', a[0]['PatientMainDicomTags']['0010,0010']['Name'])

        # Test "GetChildResources()" in "OrthancRestResources.cpp"
        self.assertEqual('20070101', DoGet(_REMOTE, '/patients/%s/studies' % patient) [0]['MainDicomTags']['StudyDate'])
        self.assertEqual('20070101', DoGet(_REMOTE, '/patients/%s/studies?short' % patient) [0]['MainDicomTags']['0008,0020'])
        self.assertEqual('20070101', DoGet(_REMOTE, '/patients/%s/studies?full' % patient) [0]['MainDicomTags']['0008,0020']['Value'])
        self.assertEqual('StudyDate', DoGet(_REMOTE, '/patients/%s/studies?full' % patient) [0]['MainDicomTags']['0008,0020']['Name'])

        self.assertEqual('20070101', DoGet(_REMOTE, '/patients/%s/series' % patient) [0]['MainDicomTags']['SeriesDate'])
        self.assertEqual('20070101', DoGet(_REMOTE, '/patients/%s/series?short' % patient) [0]['MainDicomTags']['0008,0021'])
        self.assertEqual('20070101', DoGet(_REMOTE, '/patients/%s/series?full' % patient) [0]['MainDicomTags']['0008,0021']['Value'])
        self.assertEqual('SeriesDate', DoGet(_REMOTE, '/patients/%s/series?full' % patient) [0]['MainDicomTags']['0008,0021']['Name'])

        self.assertEqual('20070101', DoGet(_REMOTE, '/patients/%s/instances' % patient) [0]['MainDicomTags']['InstanceCreationDate'])
        self.assertEqual('20070101', DoGet(_REMOTE, '/patients/%s/instances?short' % patient) [0]['MainDicomTags']['0008,0012'])
        self.assertEqual('20070101', DoGet(_REMOTE, '/patients/%s/instances?full' % patient) [0]['MainDicomTags']['0008,0012']['Value'])
        self.assertEqual('InstanceCreationDate', DoGet(_REMOTE, '/patients/%s/instances?full' % patient) [0]['MainDicomTags']['0008,0012']['Name'])

        self.assertEqual('20070101', DoGet(_REMOTE, '/studies/%s/series' % study) [0]['MainDicomTags']['SeriesDate'])
        self.assertEqual('20070101', DoGet(_REMOTE, '/studies/%s/series?short' % study) [0]['MainDicomTags']['0008,0021'])
        self.assertEqual('20070101', DoGet(_REMOTE, '/studies/%s/series?full' % study) [0]['MainDicomTags']['0008,0021']['Value'])
        self.assertEqual('SeriesDate', DoGet(_REMOTE, '/studies/%s/series?full' % study) [0]['MainDicomTags']['0008,0021']['Name'])

        self.assertEqual('20070101', DoGet(_REMOTE, '/studies/%s/instances' % study) [0]['MainDicomTags']['InstanceCreationDate'])
        self.assertEqual('20070101', DoGet(_REMOTE, '/studies/%s/instances?short' % study) [0]['MainDicomTags']['0008,0012'])
        self.assertEqual('20070101', DoGet(_REMOTE, '/studies/%s/instances?full' % study) [0]['MainDicomTags']['0008,0012']['Value'])
        self.assertEqual('InstanceCreationDate', DoGet(_REMOTE, '/studies/%s/instances?full' % study) [0]['MainDicomTags']['0008,0012']['Name'])

        self.assertEqual('20070101', DoGet(_REMOTE, '/series/%s/instances' % series) [0]['MainDicomTags']['InstanceCreationDate'])
        self.assertEqual('20070101', DoGet(_REMOTE, '/series/%s/instances?short' % series) [0]['MainDicomTags']['0008,0012'])
        self.assertEqual('20070101', DoGet(_REMOTE, '/series/%s/instances?full' % series) [0]['MainDicomTags']['0008,0012']['Value'])
        self.assertEqual('InstanceCreationDate', DoGet(_REMOTE, '/series/%s/instances?full' % series) [0]['MainDicomTags']['0008,0012']['Name'])

        # Test "GetParentResource()" in "OrthancRestResources.cpp"
        self.assertEqual('KNIX', DoGet(_REMOTE, '/instances/%s/patient' % instance) ['MainDicomTags']['PatientName'])
        self.assertEqual('KNIX', DoGet(_REMOTE, '/instances/%s/patient?short' % instance) ['MainDicomTags']['0010,0010'])
        self.assertEqual('KNIX', DoGet(_REMOTE, '/instances/%s/patient?full' % instance) ['MainDicomTags']['0010,0010']['Value'])
        self.assertEqual('PatientName', DoGet(_REMOTE, '/instances/%s/patient?full' % instance) ['MainDicomTags']['0010,0010']['Name'])

        self.assertEqual('20070101', DoGet(_REMOTE, '/instances/%s/study' % instance) ['MainDicomTags']['StudyDate'])
        self.assertEqual('20070101', DoGet(_REMOTE, '/instances/%s/study?short' % instance) ['MainDicomTags']['0008,0020'])
        self.assertEqual('20070101', DoGet(_REMOTE, '/instances/%s/study?full' % instance) ['MainDicomTags']['0008,0020']['Value'])
        self.assertEqual('StudyDate', DoGet(_REMOTE, '/instances/%s/study?full' % instance) ['MainDicomTags']['0008,0020']['Name'])

        self.assertEqual('20070101', DoGet(_REMOTE, '/instances/%s/series' % instance) ['MainDicomTags']['SeriesDate'])
        self.assertEqual('20070101', DoGet(_REMOTE, '/instances/%s/series?short' % instance) ['MainDicomTags']['0008,0021'])
        self.assertEqual('20070101', DoGet(_REMOTE, '/instances/%s/series?full' % instance) ['MainDicomTags']['0008,0021']['Value'])
        self.assertEqual('SeriesDate', DoGet(_REMOTE, '/instances/%s/series?full' % instance) ['MainDicomTags']['0008,0021']['Name'])

        self.assertEqual('KNIX', DoGet(_REMOTE, '/series/%s/patient' % series) ['MainDicomTags']['PatientName'])
        self.assertEqual('KNIX', DoGet(_REMOTE, '/series/%s/patient?short' % series) ['MainDicomTags']['0010,0010'])
        self.assertEqual('KNIX', DoGet(_REMOTE, '/series/%s/patient?full' % series) ['MainDicomTags']['0010,0010']['Value'])
        self.assertEqual('PatientName', DoGet(_REMOTE, '/series/%s/patient?full' % series) ['MainDicomTags']['0010,0010']['Name'])

        self.assertEqual('20070101', DoGet(_REMOTE, '/series/%s/study' % series) ['MainDicomTags']['StudyDate'])
        self.assertEqual('20070101', DoGet(_REMOTE, '/series/%s/study?short' % series) ['MainDicomTags']['0008,0020'])
        self.assertEqual('20070101', DoGet(_REMOTE, '/series/%s/study?full' % series) ['MainDicomTags']['0008,0020']['Value'])
        self.assertEqual('StudyDate', DoGet(_REMOTE, '/series/%s/study?full' % series) ['MainDicomTags']['0008,0020']['Name'])

        self.assertEqual('KNIX', DoGet(_REMOTE, '/studies/%s/patient' % study) ['MainDicomTags']['PatientName'])
        self.assertEqual('KNIX', DoGet(_REMOTE, '/studies/%s/patient?short' % study) ['MainDicomTags']['0010,0010'])
        self.assertEqual('KNIX', DoGet(_REMOTE, '/studies/%s/patient?full' % study) ['MainDicomTags']['0010,0010']['Value'])
        self.assertEqual('PatientName', DoGet(_REMOTE, '/studies/%s/patient?full' % study) ['MainDicomTags']['0010,0010']['Name'])

        # Test "GetChildInstancesTags()" in "OrthancRestResources.cpp"
        self.assertEqual('KNIX', DoGet(_REMOTE, '/patients/%s/instances-tags?simplify' % patient) [instance]['PatientName'])
        self.assertEqual('KNIX', DoGet(_REMOTE, '/patients/%s/instances-tags?short' % patient) [instance]['0010,0010'])
        self.assertEqual('KNIX', DoGet(_REMOTE, '/patients/%s/instances-tags' % patient) [instance]['0010,0010']['Value'])
        self.assertEqual('PatientName', DoGet(_REMOTE, '/patients/%s/instances-tags' % patient) [instance]['0010,0010']['Name'])
        
        self.assertEqual('KNIX', DoGet(_REMOTE, '/studies/%s/instances-tags?simplify' % study) [instance]['PatientName'])
        self.assertEqual('KNIX', DoGet(_REMOTE, '/studies/%s/instances-tags?short' % study) [instance]['0010,0010'])
        self.assertEqual('KNIX', DoGet(_REMOTE, '/studies/%s/instances-tags' % study) [instance]['0010,0010']['Value'])
        self.assertEqual('PatientName', DoGet(_REMOTE, '/studies/%s/instances-tags' % study) [instance]['0010,0010']['Name'])
        
        self.assertEqual('KNIX', DoGet(_REMOTE, '/series/%s/instances-tags?simplify' % series) [instance]['PatientName'])
        self.assertEqual('KNIX', DoGet(_REMOTE, '/series/%s/instances-tags?short' % series) [instance]['0010,0010'])
        self.assertEqual('KNIX', DoGet(_REMOTE, '/series/%s/instances-tags' % series) [instance]['0010,0010']['Value'])
        self.assertEqual('PatientName', DoGet(_REMOTE, '/series/%s/instances-tags' % series) [instance]['0010,0010']['Name'])

        # Test "GetSharedTags()" in "OrthancRestResources.cpp"
        self.assertEqual('KNIX', DoGet(_REMOTE, '/patients/%s/shared-tags?simplify' % patient) ['PatientName'])
        self.assertEqual('KNIX', DoGet(_REMOTE, '/patients/%s/shared-tags?short' % patient) ['0010,0010'])
        self.assertEqual('KNIX', DoGet(_REMOTE, '/patients/%s/shared-tags' % patient) ['0010,0010']['Value'])
        self.assertEqual('PatientName', DoGet(_REMOTE, '/patients/%s/shared-tags' % patient) ['0010,0010']['Name'])
        
        self.assertEqual('KNIX', DoGet(_REMOTE, '/studies/%s/shared-tags?simplify' % study) ['PatientName'])
        self.assertEqual('KNIX', DoGet(_REMOTE, '/studies/%s/shared-tags?short' % study) ['0010,0010'])
        self.assertEqual('KNIX', DoGet(_REMOTE, '/studies/%s/shared-tags' % study) ['0010,0010']['Value'])
        self.assertEqual('PatientName', DoGet(_REMOTE, '/studies/%s/shared-tags' % study) ['0010,0010']['Name'])
        
        self.assertEqual('KNIX', DoGet(_REMOTE, '/series/%s/shared-tags?simplify' % series) ['PatientName'])
        self.assertEqual('KNIX', DoGet(_REMOTE, '/series/%s/shared-tags?short' % series) ['0010,0010'])
        self.assertEqual('KNIX', DoGet(_REMOTE, '/series/%s/shared-tags' % series) ['0010,0010']['Value'])
        self.assertEqual('PatientName', DoGet(_REMOTE, '/series/%s/shared-tags' % series) ['0010,0010']['Name'])

        # Test "GetModule()" in "OrthancRestResources.cpp"
        self.assertEqual('KNIX', DoGet(_REMOTE, '/patients/%s/module' % patient) ['0010,0010']['Value'])
        self.assertEqual('KNIX', DoGet(_REMOTE, '/patients/%s/module?simplify' % patient) ['PatientName'])
        self.assertEqual('KNIX', DoGet(_REMOTE, '/patients/%s/module?short' % patient) ['0010,0010'])

        self.assertEqual('KNIX', DoGet(_REMOTE, '/studies/%s/module-patient' % study) ['0010,0010']['Value'])
        self.assertEqual('KNIX', DoGet(_REMOTE, '/studies/%s/module-patient?simplify' % study) ['PatientName'])
        self.assertEqual('KNIX', DoGet(_REMOTE, '/studies/%s/module-patient?short' % study) ['0010,0010'])

        self.assertEqual('Knee (R)', DoGet(_REMOTE, '/studies/%s/module' % study) ['0008,1030']['Value'])
        self.assertEqual('Knee (R)', DoGet(_REMOTE, '/studies/%s/module?simplify' % study) ['StudyDescription'])
        self.assertEqual('Knee (R)', DoGet(_REMOTE, '/studies/%s/module?short' % study) ['0008,1030'])

        self.assertEqual('AX.  FSE PD', DoGet(_REMOTE, '/series/%s/module' % series) ['0008,103e']['Value'])
        self.assertEqual('AX.  FSE PD', DoGet(_REMOTE, '/series/%s/module?simplify' % series) ['SeriesDescription'])
        self.assertEqual('AX.  FSE PD', DoGet(_REMOTE, '/series/%s/module?short' % series) ['0008,103e'])

        self.assertEqual('1.2.840.113619.2.176.2025.1499492.7040.1171286242.109',
                         DoGet(_REMOTE, '/instances/%s/module' % instance) ['0008,0018']['Value'])
        self.assertEqual('1.2.840.113619.2.176.2025.1499492.7040.1171286242.109',
                         DoGet(_REMOTE, '/instances/%s/module?simplify' % instance) ['SOPInstanceUID'])
        self.assertEqual('1.2.840.113619.2.176.2025.1499492.7040.1171286242.109',
                         DoGet(_REMOTE, '/instances/%s/module?short' % instance) ['0008,0018'])

        # Test "ListQueryAnswers()" in "OrthancRestModalities.cpp"
        a = DoPost(_REMOTE, '/modalities/self/query', { 'Level' : 'Study',
                                                        'Query' : { 'PatientID' : '*' }}) ['ID']

        self.assertEqual(1, len(DoGet(_REMOTE, '/queries/%s/answers' % a)))
        self.assertEqual('ozp00SjY2xG', DoGet(_REMOTE, '/queries/%s/answers?expand' % a) [0]['0010,0020']['Value'])
        self.assertEqual('PatientID', DoGet(_REMOTE, '/queries/%s/answers?expand' % a) [0]['0010,0020']['Name'])
        self.assertEqual('ozp00SjY2xG', DoGet(_REMOTE, '/queries/%s/answers?expand&simplify' % a) [0]['PatientID'])
        self.assertEqual('ozp00SjY2xG', DoGet(_REMOTE, '/queries/%s/answers?expand&short' % a) [0]['0010,0020'])

        # Test "GetQueryOneAnswer()" in "OrthancRestModalities.cpp"
        self.assertEqual('ozp00SjY2xG', DoGet(_REMOTE, '/queries/%s/answers/0/content' % a) ['0010,0020']['Value'])
        self.assertEqual('PatientID', DoGet(_REMOTE, '/queries/%s/answers/0/content' % a) ['0010,0020']['Name'])
        self.assertEqual('ozp00SjY2xG', DoGet(_REMOTE, '/queries/%s/answers/0/content?simplify' % a) ['PatientID'])
        self.assertEqual('ozp00SjY2xG', DoGet(_REMOTE, '/queries/%s/answers/0/content?short' % a) ['0010,0020'])
        
        # Test "GetQueryArguments()" in "OrthancRestModalities.cpp"
        self.assertEqual('*', DoGet(_REMOTE, '/queries/%s/query' % a) ['0010,0020']['Value'])
        self.assertEqual('PatientID', DoGet(_REMOTE, '/queries/%s/query' % a) ['0010,0020']['Name'])
        self.assertEqual('*', DoGet(_REMOTE, '/queries/%s/query?simplify' % a) ['PatientID'])
        self.assertEqual('*', DoGet(_REMOTE, '/queries/%s/query?short' % a) ['0010,0020'])
        
        # Test "BulkContent()" in "OrthancRestResources.cpp"
        a = DoPost(_REMOTE, '/tools/bulk-content', { 'Resources' : [ patient, study, series, instance ] })
        self.assertEqual(4, len(a))
        self.assertEqual('ozp00SjY2xG', a[0]['MainDicomTags']['PatientID'])
        self.assertEqual('Knee (R)', a[1]['MainDicomTags']['StudyDescription'])
        self.assertEqual('KNIX', a[1]['PatientMainDicomTags']['PatientName'])
        self.assertEqual('AX.  FSE PD', a[2]['MainDicomTags']['SeriesDescription'])
        self.assertEqual('1.2.840.113619.2.176.2025.1499492.7040.1171286242.109',
                         a[3]['MainDicomTags']['SOPInstanceUID'])

        a = DoPost(_REMOTE, '/tools/bulk-content', { 'Resources' : [ patient, study, series, instance ],
                                                     'Short': True })
        self.assertEqual(4, len(a))
        self.assertEqual('ozp00SjY2xG', a[0]['MainDicomTags']['0010,0020'])
        self.assertEqual('Knee (R)', a[1]['MainDicomTags']['0008,1030'])
        self.assertEqual('KNIX', a[1]['PatientMainDicomTags']['0010,0010'])
        self.assertEqual('AX.  FSE PD', a[2]['MainDicomTags']['0008,103e'])
        self.assertEqual('1.2.840.113619.2.176.2025.1499492.7040.1171286242.109',
                         a[3]['MainDicomTags']['0008,0018'])
        
        a = DoPost(_REMOTE, '/tools/bulk-content', { 'Resources' : [ patient, study, series, instance ],
                                                     'Full': True })
        self.assertEqual(4, len(a))
        self.assertEqual('ozp00SjY2xG', a[0]['MainDicomTags']['0010,0020']['Value'])
        self.assertEqual('PatientID', a[0]['MainDicomTags']['0010,0020']['Name'])
        self.assertEqual('Knee (R)', a[1]['MainDicomTags']['0008,1030']['Value'])
        self.assertEqual('StudyDescription', a[1]['MainDicomTags']['0008,1030']['Name'])
        self.assertEqual('KNIX', a[1]['PatientMainDicomTags']['0010,0010']['Value'])
        self.assertEqual('PatientName', a[1]['PatientMainDicomTags']['0010,0010']['Name'])
        self.assertEqual('AX.  FSE PD', a[2]['MainDicomTags']['0008,103e']['Value'])
        self.assertEqual('SeriesDescription', a[2]['MainDicomTags']['0008,103e']['Name'])
        self.assertEqual('1.2.840.113619.2.176.2025.1499492.7040.1171286242.109',
                         a[3]['MainDicomTags']['0008,0018']['Value'])
        self.assertEqual('SOPInstanceUID', a[3]['MainDicomTags']['0008,0018']['Name'])
        

    def test_bulk_content(self):
        # New in Orthanc 1.9.4
        knee1 = UploadInstance(_REMOTE, 'Knee/T1/IM-0001-0001.dcm') ['ID']
        knee2 = UploadInstance(_REMOTE, 'Knee/T2/IM-0001-0001.dcm') ['ID']
        brainix = UploadInstance(_REMOTE, 'Brainix/Flair/IM-0001-0001.dcm') ['ID']

        brainixHierarchy = [
            DoGet(_REMOTE, '/instances/%s/patient' % brainix) ['ID'],
            DoGet(_REMOTE, '/instances/%s/study' % brainix) ['ID'],
            DoGet(_REMOTE, '/instances/%s/series' % brainix) ['ID'],
            brainix,
        ]
        
        a = DoPost(_REMOTE, '/tools/bulk-content', { 'Resources' : brainixHierarchy })
        self.assertEqual(4, len(a))
        b = map(lambda x: x['ID'], a)
        for i in range(4):
            self.assertEqual(brainixHierarchy[i], b[i])
            self.assertTrue('Metadata' in a[i])

        for (level, index) in [
                ('Patient', 0),
                ('Study', 1),
                ('Series', 2),
                ('Instance', 3),
                ]:
            a = DoPost(_REMOTE, '/tools/bulk-content', { 'Resources' : brainixHierarchy,
                                                         'Level' : level })
            self.assertEqual(1, len(a))
            self.assertEqual(level, a[0]['Type'])
            self.assertEqual(brainixHierarchy[index], a[0]['ID'])
            self.assertTrue('Metadata' in a[0])
        
            a = DoPost(_REMOTE, '/tools/bulk-content', { 'Resources' : [ brainix ],
                                                         'Level' : level,
                                                         'Metadata' : False })
            self.assertEqual(1, len(a))
            self.assertEqual(level, a[0]['Type'])
            self.assertEqual(brainixHierarchy[index], a[0]['ID'])
            self.assertFalse('Metadata' in a[0])

        a = DoPost(_REMOTE, '/tools/bulk-content', { 'Resources' : [ knee1, knee2, brainix ] })
        self.assertEqual(3, len(a))
        for item in a:
            self.assertEqual('Instance', item['Type'])
        b = map(lambda x: x['ID'], a)
        self.assertTrue(knee1 in b)
        self.assertTrue(knee2 in b)
        self.assertTrue(brainix in b)

        a = DoPost(_REMOTE, '/tools/bulk-content', { 'Resources' : [ knee1, knee2 ],
                                                     'Level' : 'Series' })
        self.assertEqual(2, len(a))
        for item in a:
            self.assertEqual('Series', item['Type'])
        b = map(lambda x: x['ID'], a)
        self.assertTrue(DoGet(_REMOTE, '/instances/%s' % knee1) ['ParentSeries'] in b)
        self.assertTrue(DoGet(_REMOTE, '/instances/%s' % knee2) ['ParentSeries'] in b)

        a = DoPost(_REMOTE, '/tools/bulk-content', { 'Resources' : [ knee1, knee2 ],
                                                     'Level' : 'Study',
                                                     'Metadata' : False })
        self.assertEqual(1, len(a))
        self.assertEqual(DoGet(_REMOTE, '/instances/%s/study' % knee1) ['ID'], a[0]['ID'])
        self.assertEqual('Study', a[0]['Type'])
        self.assertEqual('KNEE', a[0]['PatientMainDicomTags']['PatientName'])
        self.assertFalse('Metadata' in a[0])

        a = DoPost(_REMOTE, '/tools/bulk-content', { 'Resources' : [ knee1, knee2 ],
                                                     'Level' : 'Patient',
                                                     'Metadata' : True })
        self.assertEqual(1, len(a))
        self.assertEqual(DoGet(_REMOTE, '/instances/%s/patient' % knee1) ['ID'], a[0]['ID'])
        self.assertEqual('Patient', a[0]['Type'])
        self.assertEqual('KNEE', a[0]['MainDicomTags']['PatientName'])
        self.assertTrue('Metadata' in a[0])
        if IsOrthancVersionAbove(_REMOTE, 1, 11, 0):
            self.assertEqual(2, len(a[0]['Metadata']))
            self.assertTrue('MainDicomTagsSignature' in a[0]['Metadata'])
        else:
            self.assertEqual(1, len(a[0]['Metadata']))
            self.assertTrue('LastUpdate' in a[0]['Metadata'])

        for level in [ 'Instance', 'Series', 'Study', 'Patient' ]:
            a = DoPost(_REMOTE, '/tools/bulk-content', { 'Resources' : [ knee1, brainix ],
                                                         'Level' : level })
            self.assertEqual(2, len(a))
            for item in a:
                self.assertEqual(level, item['Type'])
            b = map(lambda x: x['ID'], a)
            if level == 'Instance':
                self.assertTrue(knee1 in b)
                self.assertTrue(brainix in b)
            else:
                self.assertTrue(DoGet(_REMOTE, '/instances/%s/%s' % (knee1, level.lower())) ['ID'] in b)
                self.assertTrue(DoGet(_REMOTE, '/instances/%s/%s' % (brainix, level.lower())) ['ID'] in b)


    def test_split_instances(self):
        # New in 1.9.4
        knee1 = UploadInstance(_REMOTE, 'Knee/T1/IM-0001-0001.dcm') ['ID']
        knee2 = UploadInstance(_REMOTE, 'Knee/T1/IM-0001-0002.dcm') ['ID']
        study = '0a9b3153-2512774b-2d9580de-1fc3dcf6-3bd83918'
        series = '6de73705-c4e65c1b-9d9ea1b5-cabcd8e7-f15e4285'

        self.assertEqual(1, len(DoGet(_REMOTE, '/patients')))
        self.assertEqual(1, len(DoGet(_REMOTE, '/studies')))
        self.assertEqual(1, len(DoGet(_REMOTE, '/series')))

        instances = DoGet(_REMOTE, '/instances')
        self.assertEqual(2, len(instances))
        self.assertEqual('1', DoGet(_REMOTE, '/instances/%s/tags?simplify' % knee1) ['InstanceNumber'])
        self.assertEqual('2', DoGet(_REMOTE, '/instances/%s/tags?simplify' % knee2) ['InstanceNumber'])
        for i in [ knee1, knee2 ]:
            self.assertEqual(series, DoGet(_REMOTE, '/instances/%s/series' % i) ['ID'])
            self.assertEqual(study, DoGet(_REMOTE, '/instances/%s/study' % i) ['ID'])
            
        self.assertRaises(Exception, lambda: DoPost(_REMOTE, '/studies/%s/split' % study, {
            'KeepSource' : False
        }))  # Neither "Instances", nor "Series"

        self.assertRaises(Exception, lambda: DoPost(_REMOTE, '/studies/%s/split' % study, {
            'KeepSource' : False,
            'Instances' : [ ],
            'Series' : [ ]
        }))  # Empty "Instances" and "Series"

        self.assertRaises(Exception, lambda: DoPost(_REMOTE, '/studies/%s/split' % study, {
            'Instances' : [ 'nope' ],
            'KeepSource' : False
        }))

        self.assertRaises(Exception, lambda: DoPost(_REMOTE, '/studies/%s/split' % study, {
            'Series' : [ 'nope' ],
            'KeepSource' : False
        }))

        result = DoPost(_REMOTE, '/studies/%s/split' % study, {
            'Instances' : [ knee1 ],
            'KeepSource' : False
        })

        self.assertEqual(1, len(DoGet(_REMOTE, '/patients')))
        self.assertEqual(2, len(DoGet(_REMOTE, '/studies')))
        self.assertEqual(2, len(DoGet(_REMOTE, '/series')))

        instances = DoGet(_REMOTE, '/instances')
        self.assertEqual(2, len(instances))

        self.assertFalse(knee1 in instances)
        self.assertTrue(knee2 in instances)
        instances.remove(knee2)
        self.assertEqual(series, DoGet(_REMOTE, '/instances/%s/series' % knee2) ['ID'])
        self.assertEqual(study, DoGet(_REMOTE, '/instances/%s/study' % knee2) ['ID'])
        self.assertNotEqual(series, DoGet(_REMOTE, '/instances/%s/series' % instances[0]) ['ID'])
        self.assertNotEqual(study, DoGet(_REMOTE, '/instances/%s/study' % instances[0]) ['ID'])
        self.assertEqual('1', DoGet(_REMOTE, '/instances/%s/tags?simplify' % instances[0]) ['InstanceNumber'])


    def test_merge_instances(self):
        # New in Orthanc 1.9.4
        knee = UploadInstance(_REMOTE, 'Knee/T1/IM-0001-0001.dcm') ['ID']
        brainix = UploadInstance(_REMOTE, 'Brainix/Flair/IM-0001-0001.dcm') ['ID']
        brainixStudy = DoGet(_REMOTE, '/instances/%s/study' % brainix) ['ID']

        self.assertEqual(2, len(DoGet(_REMOTE, '/patients')))
        self.assertEqual(2, len(DoGet(_REMOTE, '/studies')))
        self.assertEqual(2, len(DoGet(_REMOTE, '/series')))
        self.assertEqual(2, len(DoGet(_REMOTE, '/instances')))

        instances = DoGet(_REMOTE, '/instances')
        self.assertEqual(2, len(instances))
        self.assertTrue(brainix in instances)
        self.assertTrue(knee in instances)

        result = DoPost(_REMOTE, '/studies/%s/merge' % brainixStudy, {
            'Resources' : [ knee ]
        })
        
        self.assertEqual(1, len(DoGet(_REMOTE, '/patients')))
        self.assertEqual(1, len(DoGet(_REMOTE, '/studies')))
        self.assertEqual(2, len(DoGet(_REMOTE, '/series')))
        self.assertEqual(brainixStudy, DoGet(_REMOTE, '/studies')[0])

        instances = DoGet(_REMOTE, '/instances')
        self.assertEqual(2, len(instances))
        self.assertTrue(brainix in instances)
        self.assertFalse(knee in instances)


    def test_query_retrieve_format(self):
        # New in Orthanc 1.9.5
        # https://groups.google.com/g/orthanc-users/c/1KC4d-0K8s0/m/hfYYz1-tAgAJ
        i = UploadInstance(_REMOTE, 'Knee/T1/IM-0001-0001.dcm') ['ID']
        study = DoGet(_REMOTE, '/instances/%s/study' % i) ['MainDicomTags']['StudyInstanceUID']

        a = DoPost(_REMOTE, '/modalities/self/query', {
            'Level' : 'Study',
            'Query' : {}
        })

        b = DoGet(_REMOTE, a['Path'] + '/answers')
        self.assertEqual(1, len(b))
        self.assertEqual('0', b[0])
        
        b = DoGet(_REMOTE, a['Path'] + '/answers?expand')
        self.assertEqual(1, len(b))
        self.assertEqual(6, len(b[0]))
        self.assertEqual('ISO_IR 100', b[0]['0008,0005']['Value'])
        self.assertEqual('SpecificCharacterSet', b[0]['0008,0005']['Name'])
        self.assertEqual('A10003245599', b[0]['0008,0050']['Value'])
        self.assertEqual('AccessionNumber', b[0]['0008,0050']['Name'])
        self.assertEqual('STUDY', b[0]['0008,0052']['Value'])
        self.assertEqual('QueryRetrieveLevel', b[0]['0008,0052']['Name'])
        self.assertEqual('ORTHANC', b[0]['0008,0054']['Value'])
        self.assertEqual('RetrieveAETitle', b[0]['0008,0054']['Name'])
        self.assertEqual('887', b[0]['0010,0020']['Value'])
        self.assertEqual('PatientID', b[0]['0010,0020']['Name'])
        self.assertEqual('2.16.840.1.113669.632.20.121711.10000160881', b[0]['0020,000d']['Value'])
        self.assertEqual('StudyInstanceUID', b[0]['0020,000d']['Name'])

        for (key, value) in b[0].items():
            self.assertEqual('String', value['Type'])

        self.assertEqual(json.dumps(b[0]),
                         json.dumps(DoGet(_REMOTE, a['Path'] + '/answers/0/content')))

        # What is below this point didn't work on Orthanc <= 1.9.3
        
        b = DoGet(_REMOTE, a['Path'] + '/answers?expand&short')
        self.assertEqual(1, len(b))
        self.assertEqual(6, len(b[0]))
        self.assertEqual('ISO_IR 100', b[0]['0008,0005'])
        self.assertEqual('A10003245599', b[0]['0008,0050'])
        self.assertEqual('STUDY', b[0]['0008,0052'])
        self.assertEqual('ORTHANC', b[0]['0008,0054'])
        self.assertEqual('887', b[0]['0010,0020'])
        self.assertEqual('2.16.840.1.113669.632.20.121711.10000160881', b[0]['0020,000d'])
        self.assertEqual(json.dumps(b[0]),
                         json.dumps(DoGet(_REMOTE, a['Path'] + '/answers/0/content?short')))
        
        b = DoGet(_REMOTE, a['Path'] + '/answers?expand&simplify')
        self.assertEqual(1, len(b))
        self.assertEqual(6, len(b[0]))
        self.assertEqual('ISO_IR 100', b[0]['SpecificCharacterSet'])
        self.assertEqual('A10003245599', b[0]['AccessionNumber'])
        self.assertEqual('STUDY', b[0]['QueryRetrieveLevel'])
        self.assertEqual('ORTHANC', b[0]['RetrieveAETitle'])
        self.assertEqual('887', b[0]['PatientID'])
        self.assertEqual('2.16.840.1.113669.632.20.121711.10000160881', b[0]['StudyInstanceUID'])
        self.assertEqual(json.dumps(b[0]),
                         json.dumps(DoGet(_REMOTE, a['Path'] + '/answers/0/content?simplify')))

        b = DoPost(_REMOTE, '/queries/%s/retrieve' % a['ID'], {})
        self.assertEqual('REST API', b['Description'])
        self.assertEqual('ORTHANC', b['LocalAet'])
        self.assertEqual('ORTHANC', b['RemoteAet'])
        self.assertEqual(1, len(b['Query']))
        self.assertEqual(4, len(b['Query'][0]))
        self.assertEqual('A10003245599', b['Query'][0]['0008,0050'])
        self.assertEqual('STUDY', b['Query'][0]['0008,0052'])
        self.assertEqual('887', b['Query'][0]['0010,0020'])
        self.assertEqual('2.16.840.1.113669.632.20.121711.10000160881', b['Query'][0]['0020,000d'])
        
        # What is below this point didn't work on Orthanc <= 1.9.4

        b = DoPost(_REMOTE, '/queries/%s/retrieve' % a['ID'], { 'Full' : True })
        self.assertEqual('REST API', b['Description'])
        self.assertEqual('ORTHANC', b['LocalAet'])
        self.assertEqual('ORTHANC', b['RemoteAet'])
        self.assertEqual(1, len(b['Query']))
        self.assertEqual(4, len(b['Query'][0]))
        self.assertEqual('A10003245599', b['Query'][0]['0008,0050']['Value'])
        self.assertEqual('STUDY', b['Query'][0]['0008,0052']['Value'])
        self.assertEqual('887', b['Query'][0]['0010,0020']['Value'])
        self.assertEqual('2.16.840.1.113669.632.20.121711.10000160881', b['Query'][0]['0020,000d']['Value'])
        self.assertEqual('AccessionNumber', b['Query'][0]['0008,0050']['Name'])
        self.assertEqual('QueryRetrieveLevel', b['Query'][0]['0008,0052']['Name'])
        self.assertEqual('PatientID', b['Query'][0]['0010,0020']['Name'])
        self.assertEqual('StudyInstanceUID', b['Query'][0]['0020,000d']['Name'])

        b = DoPost(_REMOTE, '/queries/%s/retrieve' % a['ID'], { 'Simplify' : True })
        self.assertEqual('REST API', b['Description'])
        self.assertEqual('ORTHANC', b['LocalAet'])
        self.assertEqual('ORTHANC', b['RemoteAet'])
        self.assertEqual(1, len(b['Query']))
        self.assertEqual(4, len(b['Query'][0]))
        self.assertEqual('A10003245599', b['Query'][0]['AccessionNumber'])
        self.assertEqual('STUDY', b['Query'][0]['QueryRetrieveLevel'])
        self.assertEqual('887', b['Query'][0]['PatientID'])
        self.assertEqual('2.16.840.1.113669.632.20.121711.10000160881', b['Query'][0]['StudyInstanceUID'])


    def test_anonymize_nested(self):
        # New in Orthanc 1.9.5

        tags = {
            'MappingResourceIdentificationSequence' : [
                {
                    # Test "DicomModification::RelationshipsVisitor::GetDefaultAction()"
                    '0009,1002' : 'ABCD',  # Private tag not registered in dictionary
                    '0016,0071' : '-12',  # "GPS Latitude" whose VR is DS in "removals_"
                    '0034,0005' : '13',  # VR is OB, and in "clearings_" (only in DCMTK 3.6.2)

                    # Test "DicomModification::RelationshipsVisitor::VisitString()"
                    'StudyDescription' : 'Hello',  # Removed
                    'StudyDate' : '20210705',  # Cleared
                    '0009,1001' : '-1234',  # Private tag whose VR is DS

                    # Test anonymization of nested sequences
                    'ReferencedStudySequence' : [
                        {
                            'PatientID' : 'HELLO'
                        }
                    ],

                    # Non-anonymized tags
                    'CodeMeaning' : 'MEANING1',
                    'EquivalentCodeSequence' : [
                        {
                            'CodeMeaning' : 'MEANING2',
                        }
                    ],
                }
            ],
        }
        
        a = DoPost(_REMOTE, '/tools/create-dicom',
                   json.dumps({
                       'Tags' : tags,
                       'PrivateCreator' : 'Lunit',
                   })) ['ID']

        study = DoGet(_REMOTE, '/instances/%s/study' % a) ['ID']
        b = DoPost(_REMOTE, '/studies/%s/anonymize' % study, {}) ['ID']
        c = DoGet(_REMOTE, '/studies/%s/instances' % b)
        self.assertEqual(1, len(c))

        tags1 = DoGet(_REMOTE, '/instances/%s/tags?short' % a)
        tags2 = DoGet(_REMOTE, '/instances/%s/tags?short' % c[0]['ID'])

        # Only "StudyDate" must be present in
        # "MappingResourceIdentificationSequence" after anonymization
        self.assertEqual(1, len(tags1['0008,0124']))
        self.assertEqual(1, len(tags2['0008,0124']))
        self.assertEqual(9, len(tags1['0008,0124'][0]))
        self.assertEqual(3, len(tags2['0008,0124'][0]))
        self.assertEqual('', tags2['0008,0124'][0]['0008,0020'])
        self.assertEqual('MEANING1', tags2['0008,0124'][0]['0008,0104'])
        self.assertEqual('MEANING2', tags2['0008,0124'][0]['0008,0121'][0]['0008,0104'])

        self.assertTrue('0008,1110' in tags1['0008,0124'][0])
        self.assertFalse('0008,1110' in tags2['0008,0124'][0])


    def test_issue_200(self):
        # https://groups.google.com/g/orthanc-users/c/9CTLsL-JqDw/m/2I0xgyYHBAAJ
        # https://bugs.orthanc-server.com/show_bug.cgi?id=200
        self.assertEqual(0, len(DoGet(_REMOTE, '/changes') ['Changes']))
        self.assertEqual(0, len(DoGet(_REMOTE, '/changes?last') ['Changes']))
        u = UploadInstance(_REMOTE, 'DummyCT.dcm') ['ID']

        for change in DoGet(_REMOTE, '/changes') ['Changes']:
            self.assertTrue(re.match('[0-9]{8}T[0-9]{6}', change['Date']))
            self.assertTrue(re.match('[0-9a-z]{8}-[0-9a-z]{8}-[0-9a-z]{8}-[0-9a-z]{8}', change['ID']))

        last = DoGet(_REMOTE, '/changes?last') ['Changes']
        self.assertEqual(1, len(last))
        self.assertTrue(re.match('[0-9]{8}T[0-9]{6}', last[0]['Date']))
        self.assertTrue(re.match('[0-9a-z]{8}-[0-9a-z]{8}-[0-9a-z]{8}-[0-9a-z]{8}', last[0]['ID']))

        self.assertEqual(0, len(DoGet(_REMOTE, '/exports') ['Exports']))
        self.assertEqual(0, len(DoGet(_REMOTE, '/exports?last') ['Exports']))
        DoPost(_REMOTE, '/modalities/self/store', [ u ])

        for change in DoGet(_REMOTE, '/exports') ['Exports']:
            self.assertTrue(re.match('[0-9]{8}T[0-9]{6}', change['Date']))
            self.assertTrue(re.match('[0-9a-z]{8}-[0-9a-z]{8}-[0-9a-z]{8}-[0-9a-z]{8}', change['ID']))

        last = DoGet(_REMOTE, '/exports?last') ['Exports']
        self.assertEqual(1, len(last))
        self.assertEqual('ozp00SjY2xG', last[0]['PatientID'])
        self.assertEqual('self', last[0]['RemoteModality'])
        self.assertEqual('Instance', last[0]['ResourceType'])
        self.assertEqual('/instances/%s' % last[0]['ID'], last[0]['Path'])
        self.assertEqual('1.2.840.113619.2.176.2025.1499492.7391.1171285944.390', last[0]['StudyInstanceUID'])
        self.assertEqual('1.2.840.113619.2.176.2025.1499492.7391.1171285944.394', last[0]['SeriesInstanceUID'])
        self.assertEqual('1.2.840.113619.2.176.2025.1499492.7040.1171286242.109', last[0]['SOPInstanceUID'])
        self.assertTrue(re.match('[0-9]{8}T[0-9]{6}', last[0]['Date']))
        self.assertTrue(re.match('[0-9a-z]{8}-[0-9a-z]{8}-[0-9a-z]{8}-[0-9a-z]{8}', last[0]['ID']))


    def test_upload_dicomdir_archive(self):
        # This test fails on Orthanc <= 1.9.6
        # https://groups.google.com/g/orthanc-users/c/sgBU89o4nhU/m/kbRAYiQUAAAJ

        # Create a ZIP archive with a DICOMDIR
        instance = UploadInstance(_REMOTE, 'DummyCT.dcm') ['ID']
        study = DoGet(_REMOTE, '/instances/%s/study' % instance) ['ID']
        media = DoGet(_REMOTE, '/studies/%s/media' % study)
        DoDelete(_REMOTE, '/instances/%s' % instance)
        
        result = DoPost(_REMOTE, '/instances', media)
        self.assertEqual(1, len(result))
        self.assertEqual(instance, result[0]['ID'])
        self.assertEqual('Success', result[0]['Status'])


    def test_modify_keep_source(self):
        # https://groups.google.com/g/orthanc-users/c/1lvlBTs2WUY/m/HmYsc2CPBQAJ
        instance = UploadInstance(_REMOTE, 'DummyCT.dcm') ['ID']
        study = DoGet(_REMOTE, '/instances/%s/study' % instance) ['ID']
        self.assertEqual(1, len(DoGet(_REMOTE, '/instances')))

        a = DoPost(_REMOTE, '/studies/%s/anonymize' % study, {}) ['ID']
        self.assertEqual(2, len(DoGet(_REMOTE, '/instances')))
        DoDelete(_REMOTE, '/studies/%s' % a)
        self.assertEqual(1, len(DoGet(_REMOTE, '/instances')))

        a = DoPost(_REMOTE, '/studies/%s/anonymize' % study, { 'KeepSource' : True }) ['ID']
        self.assertEqual(2, len(DoGet(_REMOTE, '/instances')))
        DoDelete(_REMOTE, '/studies/%s' % a)
        self.assertEqual(1, len(DoGet(_REMOTE, '/instances')))

        a = DoPost(_REMOTE, '/studies/%s/anonymize' % study, { 'KeepSource' : False }) ['ID']
        self.assertEqual(1, len(DoGet(_REMOTE, '/instances')))
        DoDelete(_REMOTE, '/studies/%s' % a)
        self.assertEqual(0, len(DoGet(_REMOTE, '/instances')))

        UploadInstance(_REMOTE, 'DummyCT.dcm')
        a = DoPost(_REMOTE, '/studies/%s/modify' % study, { 'Replace' : { } }) ['ID']
        self.assertEqual(2, len(DoGet(_REMOTE, '/instances')))
        DoDelete(_REMOTE, '/studies/%s' % a)
        self.assertEqual(1, len(DoGet(_REMOTE, '/instances')))

        a = DoPost(_REMOTE, '/studies/%s/modify' % study, { 'KeepSource' : True }) ['ID']
        self.assertEqual(2, len(DoGet(_REMOTE, '/instances')))
        DoDelete(_REMOTE, '/studies/%s' % a)
        self.assertEqual(1, len(DoGet(_REMOTE, '/instances')))

        a = DoPost(_REMOTE, '/studies/%s/modify' % study, { 'KeepSource' : False }) ['ID']
        self.assertEqual(1, len(DoGet(_REMOTE, '/instances')))
        DoDelete(_REMOTE, '/studies/%s' % a)
        self.assertEqual(0, len(DoGet(_REMOTE, '/instances')))

        def GetStudy(a):
            b = filter(lambda x: x['Type'] == 'Study', a['Resources'])
            if len(b) == 1:
                return b[0]['ID']
            else:
                raise Exception()

        UploadInstance(_REMOTE, 'DummyCT.dcm')
        a = GetStudy(DoPost(_REMOTE, '/tools/bulk-anonymize', { 'Resources' : [ study ]}))
        self.assertEqual(2, len(DoGet(_REMOTE, '/instances')))
        DoDelete(_REMOTE, '/studies/%s' % a)
        self.assertEqual(1, len(DoGet(_REMOTE, '/instances')))

        a = GetStudy(DoPost(_REMOTE, '/tools/bulk-anonymize', { 'Resources' : [ study ], 'KeepSource' : True}))
        self.assertEqual(2, len(DoGet(_REMOTE, '/instances')))
        DoDelete(_REMOTE, '/studies/%s' % a)
        self.assertEqual(1, len(DoGet(_REMOTE, '/instances')))

        a = GetStudy(DoPost(_REMOTE, '/tools/bulk-anonymize', { 'Resources' : [ study ], 'KeepSource' : False}))
        self.assertEqual(1, len(DoGet(_REMOTE, '/instances')))
        DoDelete(_REMOTE, '/studies/%s' % a)
        self.assertEqual(0, len(DoGet(_REMOTE, '/instances')))

        UploadInstance(_REMOTE, 'DummyCT.dcm')
        a = GetStudy(DoPost(_REMOTE, '/tools/bulk-modify', { 'Resources' : [ study ], 'Replace' : { }}))
        self.assertEqual(2, len(DoGet(_REMOTE, '/instances')))
        DoDelete(_REMOTE, '/studies/%s' % a)
        # No more studies, because "bulk-modify" was not given a
        # level, so the modified instance belongs to the same study as
        # the original instance
        self.assertEqual(0, len(DoGet(_REMOTE, '/instances')))

        # The following fails on Orthanc <= 1.9.6 because "Level" was
        # introduced in 1.9.7

        UploadInstance(_REMOTE, 'DummyCT.dcm')
        a = GetStudy(DoPost(_REMOTE, '/tools/bulk-modify', { 'Level' : 'Study', 'Resources' : [ study ], 'Replace' : { }}))
        self.assertEqual(2, len(DoGet(_REMOTE, '/instances')))
        DoDelete(_REMOTE, '/studies/%s' % a)
        self.assertEqual(1, len(DoGet(_REMOTE, '/instances')))

        a = GetStudy(DoPost(_REMOTE, '/tools/bulk-modify', { 'Level' : 'Study', 'Resources' : [ study ], 'KeepSource' : True}))
        self.assertEqual(2, len(DoGet(_REMOTE, '/instances')))
        DoDelete(_REMOTE, '/studies/%s' % a)
        self.assertEqual(1, len(DoGet(_REMOTE, '/instances')))

        a = GetStudy(DoPost(_REMOTE, '/tools/bulk-modify', { 'Level' : 'Study', 'Resources' : [ study ], 'KeepSource' : False}))
        self.assertEqual(1, len(DoGet(_REMOTE, '/instances')))
        DoDelete(_REMOTE, '/studies/%s' % a)
        self.assertEqual(0, len(DoGet(_REMOTE, '/instances')))


    def test_multiframe_windowing(self):
        # Fixed in Orthanc 1.9.7
        a = UploadInstance(_REMOTE, 'MultiframeWindowing.dcm') ['ID']

        im = GetImage(_REMOTE, '/instances/%s/frames/0/rendered?window-center=127&window-width=256' % a)
        self.assertEqual(0x00, im.getpixel((0, 0)))
        self.assertEqual(0x10, im.getpixel((1, 0)))
        self.assertEqual(0x20, im.getpixel((0, 1)))
        self.assertEqual(0x30, im.getpixel((1, 1)))

        # Center the window on value "16 == 0x10", thus it has the
        # mid-level value (i.e. 127)
        im = GetImage(_REMOTE, '/instances/%s/frames/0/rendered?window-center=16&window-width=128' % a)
        self.assertEqual(127 - 2 * 16, im.getpixel((0, 0)))
        self.assertEqual(127, im.getpixel((1, 0)))
        self.assertEqual(127 + 2 * 16, im.getpixel((0, 1)))
        self.assertEqual(127 + 2 * 32, im.getpixel((1, 1)))

        # Window center and window width are burned in FrameVOILUTSequence for frame 0
        im = GetImage(_REMOTE, '/instances/%s/frames/0/rendered' % a)
        self.assertEqual(127 - 2 * 16, im.getpixel((0, 0)))
        self.assertEqual(127, im.getpixel((1, 0)))
        self.assertEqual(127 + 2 * 16, im.getpixel((0, 1)))
        self.assertEqual(127 + 2 * 32, im.getpixel((1, 1)))

        im = GetImage(_REMOTE, '/instances/%s/frames/1/rendered?window-center=127&window-width=256' % a)
        self.assertEqual(100, im.getpixel((0, 0)))
        self.assertEqual(116, im.getpixel((1, 0)))
        self.assertEqual(132, im.getpixel((0, 1)))
        self.assertEqual(148, im.getpixel((1, 1)))

        im = GetImage(_REMOTE, '/instances/%s/frames/2/rendered?window-center=127&window-width=256' % a)
        self.assertEqual(0, im.getpixel((0, 0)))
        self.assertEqual(32, im.getpixel((1, 0)))
        self.assertEqual(64, im.getpixel((0, 1)))
        self.assertEqual(96, im.getpixel((1, 1)))

        im = GetImage(_REMOTE, '/instances/%s/frames/3/rendered?window-center=127&window-width=256' % a)
        self.assertEqual(100, im.getpixel((0, 0)))
        self.assertEqual(132, im.getpixel((1, 0)))
        self.assertEqual(164, im.getpixel((0, 1)))
        self.assertEqual(196, im.getpixel((1, 1)))

        im = GetImage(_REMOTE, '/instances/%s/frames/0/rendered?window-center=16&window-width=128' % a)
        self.assertEqual(127 - 2 * 16, im.getpixel((0, 0)))
        self.assertEqual(127, im.getpixel((1, 0)))
        self.assertEqual(127 + 2 * 16, im.getpixel((0, 1)))
        self.assertEqual(127 + 2 * 32, im.getpixel((1, 1)))


    def test_dicom_seg(self):
        # This test fails in Orthanc <= 1.9.7
        a = UploadInstance(_REMOTE, 'DicomSeg.dcm') ['ID']
        
        self.assertEqual(96, len(DoGet(_REMOTE, '/instances/%s/frames' % a)))
        self.assertRaises(Exception, lambda: DoGet(_REMOTE, '/instances/%s/frames/96/preview' % a))

        nonEmptyFrames = [ 11, 12, 13, 14, 15, 16, 39, 40, 42, 43, 44, 45,
                           46, 47, 48, 49, 75, 76, 77, 78, 79, 80, 81 ]
        
        for i in range(96):
            im = GetImage(_REMOTE, '/instances/%s/frames/%d/preview' % (a, i))
            self.assertEqual('L', im.mode)
            self.assertEqual(256, im.size[0])
            self.assertEqual(256, im.size[1])

            e = im.getextrema()
            self.assertEqual(0, e[0])

            if e[1] == 0:
                self.assertFalse(i in nonEmptyFrames)
            else:
                self.assertTrue(i in nonEmptyFrames)

        im1 = GetImage(_REMOTE, '/instances/%s/frames/44/preview' % a)

        # Generated by "dcm2pnm +F 45 DicomSeg.dcm DicomSeg-Frame45.pgm"
        im2 = Image.open(GetDatabasePath('DicomSeg-Frame45.pgm'))
        im2 = im2.point(lambda p: 255 if p == 128 else 0)

        self.assertTrue(ImageChops.difference(im1, im2).getbbox() is None)


    def test_numpy(self):
        # New in Orthanc 1.10.0
        a = UploadInstance(_REMOTE, 'Brainix/Flair/IM-0001-0001.dcm')['ID']
        UploadInstance(_REMOTE, 'Brainix/Flair/IM-0001-0002.dcm')
        b = UploadInstance(_REMOTE, 'DicomSeg.dcm') ['ID']
        d = UploadInstance(_REMOTE, 'Issue124.dcm') ['ID']

        c = numpy.load(io.BytesIO(DoGet(_REMOTE, '/instances/%s/frames/0/numpy' % a)))
        self.assertFalse(isinstance(c, numpy.lib.npyio.NpzFile))
        self.assertEqual(numpy.float32, c.dtype)
        self.assertEqual((288, 288, 1), c.shape)
        self.assertAlmostEqual(0, c.min())
        self.assertAlmostEqual(536, c.max())

        c = numpy.load(io.BytesIO(DoGet(_REMOTE, '/instances/%s/frames/0/numpy?rescale=0' % a)))
        self.assertFalse(isinstance(c, numpy.lib.npyio.NpzFile))
        self.assertEqual(numpy.uint16, c.dtype)
        self.assertEqual((288, 288, 1), c.shape)
        self.assertEqual(0, c.min())
        self.assertEqual(536, c.max())

        c = numpy.load(io.BytesIO(DoGet(_REMOTE, '/instances/%s/numpy?rescale=1&compress=false' % a)))
        self.assertFalse(isinstance(c, numpy.lib.npyio.NpzFile))
        self.assertEqual(numpy.float32, c.dtype)
        self.assertEqual((1, 288, 288, 1), c.shape)

        series = DoGet(_REMOTE, '/instances/%s/series' % a)['ID']
        c = numpy.load(io.BytesIO(DoGet(_REMOTE, '/series/%s/numpy?rescale=true&compress=0' % series)))
        self.assertFalse(isinstance(c, numpy.lib.npyio.NpzFile))
        self.assertEqual(numpy.float32, c.dtype)
        self.assertEqual((2, 288, 288, 1), c.shape)

        series = DoGet(_REMOTE, '/instances/%s/series' % a)['ID']
        c = numpy.load(io.BytesIO(DoGet(_REMOTE, '/series/%s/numpy?rescale=1' % series)))
        self.assertFalse(isinstance(c, numpy.lib.npyio.NpzFile))
        self.assertEqual(numpy.float32, c.dtype)
        self.assertEqual((2, 288, 288, 1), c.shape)

        c = numpy.load(io.BytesIO(DoGet(_REMOTE, '/instances/%s/numpy?compress' % a)))
        self.assertTrue(isinstance(c, numpy.lib.npyio.NpzFile))
        self.assertEqual(1, len(c.files))
        self.assertEqual(numpy.float32, c['arr_0'].dtype)
        self.assertEqual((1, 288, 288, 1), c['arr_0'].shape)

        c = numpy.load(io.BytesIO(DoGet(_REMOTE, '/instances/%s/frames/0/numpy' % b)))
        self.assertFalse(isinstance(c, numpy.lib.npyio.NpzFile))
        self.assertEqual(numpy.float32, c.dtype)
        self.assertEqual((256, 256, 1), c.shape)
        self.assertAlmostEqual(0, c.min())
        self.assertAlmostEqual(0, c.max())

        c = numpy.load(io.BytesIO(DoGet(_REMOTE, '/instances/%s/frames/14/numpy' % b)))
        self.assertFalse(isinstance(c, numpy.lib.npyio.NpzFile))
        self.assertEqual(numpy.float32, c.dtype)
        self.assertEqual((256, 256, 1), c.shape)
        self.assertAlmostEqual(0, c.min())
        self.assertAlmostEqual(255, c.max())

        c = numpy.load(io.BytesIO(DoGet(_REMOTE, '/instances/%s/numpy' % b)))
        self.assertFalse(isinstance(c, numpy.lib.npyio.NpzFile))
        self.assertEqual(numpy.float32, c.dtype)
        self.assertEqual((96, 256, 256, 1), c.shape)

        series = DoGet(_REMOTE, '/instances/%s/series' % b)['ID']
        c = numpy.load(io.BytesIO(DoGet(_REMOTE, '/series/%s/numpy' % series)))
        self.assertFalse(isinstance(c, numpy.lib.npyio.NpzFile))
        self.assertEqual(numpy.float32, c.dtype)
        self.assertEqual((96, 256, 256, 1), c.shape)

        c = numpy.load(io.BytesIO(DoGet(_REMOTE, '/instances/%s/frames/0/numpy' % d)))
        self.assertFalse(isinstance(c, numpy.lib.npyio.NpzFile))
        self.assertEqual(numpy.float32, c.dtype)
        self.assertEqual((512, 512, 1), c.shape)
        self.assertAlmostEqual(-3024, c.min())  # RescaleIntercept equals -1024 in this image
        self.assertAlmostEqual(2374, c.max())

        c = numpy.load(io.BytesIO(DoGet(_REMOTE, '/instances/%s/frames/0/numpy?rescale=0' % d)))
        self.assertFalse(isinstance(c, numpy.lib.npyio.NpzFile))
        self.assertEqual(numpy.int16, c.dtype)
        self.assertEqual((512, 512, 1), c.shape)
        self.assertEqual(-2000, c.min())
        self.assertEqual(3398, c.max())


    def test_find_patient_name_with_brackets_and_star(self):
        u = UploadInstance(_REMOTE, 'Beaufix/IM-0001-0001.dcm')['ID']

        modified = DoPost(_REMOTE, '/instances/%s/modify' % u, json.dumps({
            "Replace" : {
                "PatientName" : "MyName[*]",
                "PatientID": "test_brackets"
                },
            "Force": True
            }),
            'application/json')

        m = DoPost(_REMOTE, '/instances', modified, 'application/dicom')['ID']

        a = DoPost(_REMOTE, '/tools/find', { 'Level' : 'Series',
                                             'Query' : { 'PatientName' : 'MyName[*]' }})
        self.assertEqual(1, len(a))

        a = DoPost(_REMOTE, '/tools/find', { 'Level' : 'Patient',
                                             'Query' : { 'PatientName' : 'MyName[*]' }})
        self.assertEqual(1, len(a))

        a = DoPost(_REMOTE, '/tools/find', { 'Level' : 'Study',
                                             'Query' : { 'PatientName' : 'MyName*' }})
        self.assertEqual(1, len(a))

        a = DoPost(_REMOTE, '/tools/find', { 'Level' : 'Patient',
                                             'Query' : { 'PatientName' : 'MyName*' }})
        self.assertEqual(1, len(a))

    def test_find_patient_name_with_brackets_only(self):
        u = UploadInstance(_REMOTE, 'Beaufix/IM-0001-0001.dcm')['ID']

        modified = DoPost(_REMOTE, '/instances/%s/modify' % u, json.dumps({
            "Replace" : {
                "PatientName" : "MyName2[]",
                "PatientID": "test_brackets2"
                },
            "Force": True
            }),
            'application/json')

        m = DoPost(_REMOTE, '/instances', modified, 'application/dicom')['ID']

        a = DoPost(_REMOTE, '/tools/find', { 'Level' : 'Series',
                                             'Query' : { 'PatientName' : 'MyName2[*]' }})
        self.assertEqual(1, len(a))

        a = DoPost(_REMOTE, '/tools/find', { 'Level' : 'Patient',
                                             'Query' : { 'PatientName' : 'MyName2[*]' }})
        self.assertEqual(1, len(a))

        a = DoPost(_REMOTE, '/tools/find', { 'Level' : 'Study',
                                             'Query' : { 'PatientName' : 'MyName2*' }})
        self.assertEqual(1, len(a))

        a = DoPost(_REMOTE, '/tools/find', { 'Level' : 'Patient',
                                             'Query' : { 'PatientName' : 'MyName2*' }})
        self.assertEqual(1, len(a))


    def test_rest_find_requested_tags(self):
        if IsOrthancVersionAbove(_REMOTE, 1, 11, 1):  # RequestedTags introduced in 1.11.0 but Sequences allowed since 1.11.1

            # Upload instances
            for i in range(2):
                UploadInstance(_REMOTE, 'Brainix/Flair/IM-0001-000%d.dcm' % (i + 1))

            # Patient level
            a = DoPost(_REMOTE, '/tools/find', { 'Level' : 'Patient',
                                                'CaseSensitive' : False,
                                                'Query' : { 'PatientName' : 'BRAINIX' },
                                                'RequestedTags' : [ 'PatientName', 'PatientID', 'PatientSex', 'PatientBirthDate'],
                                                'Expand': True
                                                })
            self.assertEqual(1, len(a))
            self.assertIn('PatientName', a[0]['RequestedTags'])
            self.assertIn('PatientID', a[0]['RequestedTags'])
            self.assertIn('PatientSex', a[0]['RequestedTags'])
            self.assertIn('PatientBirthDate', a[0]['RequestedTags'])

            self.assertEqual('BRAINIX', a[0]['RequestedTags']['PatientName'])
            self.assertEqual('5Yp0E', a[0]['RequestedTags']['PatientID'])
            self.assertEqual('0000', a[0]['RequestedTags']['PatientSex'])
            self.assertEqual('19490301', a[0]['RequestedTags']['PatientBirthDate'])

            # Study level, request patient tags too
            a = DoPost(_REMOTE, '/tools/find', { 'Level' : 'Study',
                                                'CaseSensitive' : False,
                                                'Query' : { 'PatientName' : 'BRAINIX' },
                                                'RequestedTags' : [ 'PatientName', 'StudyInstanceUID'],
                                                'Expand': True
                                                })
            self.assertEqual(1, len(a))
            self.assertIn('PatientName', a[0]['RequestedTags'])
            self.assertIn('StudyInstanceUID', a[0]['RequestedTags'])

            self.assertEqual('BRAINIX', a[0]['RequestedTags']['PatientName'])
            self.assertEqual('2.16.840.1.113669.632.20.1211.10000357775', a[0]['RequestedTags']['StudyInstanceUID'])


            # Series level, request patient and study tags too
            a = DoPost(_REMOTE, '/tools/find', { 'Level' : 'Series',
                                                'CaseSensitive' : False,
                                                'Query' : { 'PatientName' : 'BRAINIX' },
                                                'RequestedTags' : [ 'PatientName', 'StudyInstanceUID', 'SeriesInstanceUID', 'RequestAttributesSequence'],
                                                'Expand': True
                                                })
            self.assertEqual(1, len(a))
            self.assertIn('PatientName', a[0]['RequestedTags'])
            self.assertIn('StudyInstanceUID', a[0]['RequestedTags'])
            self.assertIn('SeriesInstanceUID', a[0]['RequestedTags'])
            self.assertIn('RequestAttributesSequence', a[0]['RequestedTags'])

            self.assertEqual('BRAINIX', a[0]['RequestedTags']['PatientName'])
            self.assertEqual('2.16.840.1.113669.632.20.1211.10000357775', a[0]['RequestedTags']['StudyInstanceUID'])
            self.assertEqual('1.3.46.670589.11.0.0.11.4.2.0.8743.5.5396.2006120114285654497', a[0]['RequestedTags']['SeriesInstanceUID'])
            self.assertEqual('A10029316690', a[0]['RequestedTags']['RequestAttributesSequence'][0]['RequestedProcedureID'])


            # Instance level, request patient, study and series tags too, include tags that are not part of the main dicom tags
            a = DoPost(_REMOTE, '/tools/find', { 'Level' : 'Series',
                                                'CaseSensitive' : False,
                                                'Query' : { 'PatientName' : 'BRAINIX' },
                                                'RequestedTags' : [ 'PatientName', 'StudyInstanceUID', 'SeriesInstanceUID', 'SOPInstanceUID', 'PhotometricInterpretation', 'RequestAttributesSequence'],
                                                'Expand': True
                                                })
            self.assertEqual(1, len(a))
            self.assertIn('PatientName', a[0]['RequestedTags'])
            self.assertIn('StudyInstanceUID', a[0]['RequestedTags'])
            self.assertIn('SeriesInstanceUID', a[0]['RequestedTags'])
            self.assertIn('PhotometricInterpretation', a[0]['RequestedTags'])
            self.assertIn('RequestAttributesSequence', a[0]['RequestedTags'])

            self.assertEqual('BRAINIX', a[0]['RequestedTags']['PatientName'])
            self.assertEqual('2.16.840.1.113669.632.20.1211.10000357775', a[0]['RequestedTags']['StudyInstanceUID'])
            self.assertEqual('1.3.46.670589.11.0.0.11.4.2.0.8743.5.5396.2006120114285654497', a[0]['RequestedTags']['SeriesInstanceUID'])
            self.assertEqual('MONOCHROME2', a[0]['RequestedTags']['PhotometricInterpretation'])
            self.assertEqual('A10029316690', a[0]['RequestedTags']['RequestAttributesSequence'][0]['RequestedProcedureID'])


    def test_rest_find_requested_tags_computed_tags(self):
        if IsOrthancVersionAbove(_REMOTE, 1, 11, 0):
            # Upload instances
            for i in range(2):
                UploadInstance(_REMOTE, 'Brainix/Flair/IM-0001-000%d.dcm' % (i + 1))


            # Patient level
            a = DoPost(_REMOTE, '/tools/find', { 'Level' : 'Patient',
                                                'CaseSensitive' : False,
                                                'Query' : { 'PatientName' : 'BRAINIX' },
                                                'RequestedTags' : [ 'PatientName', 'NumberOfPatientRelatedStudies', 'NumberOfPatientRelatedSeries', 'NumberOfPatientRelatedInstances'],
                                                'Expand': True
                                                })
            self.assertEqual(1, len(a))

            self.assertEqual('BRAINIX', a[0]['RequestedTags']['PatientName'])
            self.assertEqual('1', a[0]['RequestedTags']['NumberOfPatientRelatedStudies'])
            self.assertEqual('1', a[0]['RequestedTags']['NumberOfPatientRelatedSeries'])
            self.assertEqual('2', a[0]['RequestedTags']['NumberOfPatientRelatedInstances'])

            # Study level
            a = DoPost(_REMOTE, '/tools/find', { 'Level' : 'Study',
                                                'CaseSensitive' : False,
                                                'Query' : { 'PatientName' : 'BRAINIX' },
                                                'RequestedTags' : [ 'PatientName', 'StudyInstanceUID', 'ModalitiesInStudy', 'SOPClassesInStudy', 'NumberOfStudyRelatedInstances', 'NumberOfStudyRelatedSeries'],
                                                'Expand': True
                                                })
            self.assertEqual(1, len(a))

            self.assertEqual('BRAINIX', a[0]['RequestedTags']['PatientName'])
            self.assertEqual('2.16.840.1.113669.632.20.1211.10000357775', a[0]['RequestedTags']['StudyInstanceUID'])
            self.assertEqual('MR', a[0]['RequestedTags']['ModalitiesInStudy'])
            self.assertEqual('1.2.840.10008.5.1.4.1.1.4', a[0]['RequestedTags']['SOPClassesInStudy'])
            self.assertEqual('2', a[0]['RequestedTags']['NumberOfStudyRelatedInstances'])
            self.assertEqual('1', a[0]['RequestedTags']['NumberOfStudyRelatedSeries'])

            # Series level
            a = DoPost(_REMOTE, '/tools/find', { 'Level' : 'Series',
                                                'CaseSensitive' : False,
                                                'Query' : { 'PatientName' : 'BRAINIX' },
                                                'RequestedTags' : [ 'PatientName', 'StudyInstanceUID', 'NumberOfSeriesRelatedInstances'],
                                                'Expand': True
                                                })
            self.assertEqual(1, len(a))

            self.assertEqual('BRAINIX', a[0]['RequestedTags']['PatientName'])
            self.assertEqual('2.16.840.1.113669.632.20.1211.10000357775', a[0]['RequestedTags']['StudyInstanceUID'])
            self.assertEqual('2', a[0]['RequestedTags']['NumberOfSeriesRelatedInstances'])

            # Instance level
            a = DoPost(_REMOTE, '/tools/find', { 'Level' : 'Instance',
                                                'CaseSensitive' : False,
                                                'Query' : { 'PatientName' : 'BRAINIX' },
                                                'RequestedTags' : [ 'PatientName', 'StudyInstanceUID', 'SOPInstanceUID', 'InstanceAvailability'],
                                                'Expand': True
                                                })
            self.assertEqual(2, len(a))

            self.assertEqual('BRAINIX', a[0]['RequestedTags']['PatientName'])
            self.assertEqual('2.16.840.1.113669.632.20.1211.10000357775', a[0]['RequestedTags']['StudyInstanceUID'])
            self.assertEqual('ONLINE', a[0]['RequestedTags']['InstanceAvailability'])

    def test_list_resources_requested_tags(self):

        if IsOrthancVersionAbove(_REMOTE, 1, 11, 0):
            instance = UploadInstance(_REMOTE, 'DummyCT.dcm') ['ID']
            patient = DoGet(_REMOTE, '/instances/%s/patient' % instance) ['ID']
            study = DoGet(_REMOTE, '/instances/%s/study' % instance) ['ID']

            # list series and request tags that are not in the default main dicom tags
            a = DoGet(_REMOTE, '/studies/%s/series?expand&simplify&requestedTags=PatientName;Modality;SeriesInstanceUID;MRAcquisitionType' % study)

            self.assertEqual('2D', a[0]['RequestedTags']['MRAcquisitionType'])
            self.assertEqual('MR', a[0]['RequestedTags']['Modality'])
            self.assertEqual('KNIX', a[0]['RequestedTags']['PatientName'])
            self.assertEqual('1.2.840.113619.2.176.2025.1499492.7391.1171285944.394', a[0]['RequestedTags']['SeriesInstanceUID'])

            # list studies and request patient and studies tags
            a = DoGet(_REMOTE, '/patients/%s/studies?expand&simplify&requestedTags=PatientName;StudyInstanceUID' % patient)

            self.assertEqual('1.2.840.113619.2.176.2025.1499492.7391.1171285944.390', a[0]['RequestedTags']['StudyInstanceUID'])
            self.assertEqual('KNIX', a[0]['RequestedTags']['PatientName'])


            # list instances and request patient, studies and series tags including tags that are not in main dicom tags
            a = DoGet(_REMOTE, '/patients/%s/instances?expand&simplify&requestedTags=PatientName;StudyInstanceUID;SeriesInstanceUID;SOPInstanceUID;Rows;Columns;InstanceAvailability' % patient)

            self.assertEqual('1.2.840.113619.2.176.2025.1499492.7391.1171285944.390', a[0]['RequestedTags']['StudyInstanceUID'])
            self.assertEqual('1.2.840.113619.2.176.2025.1499492.7391.1171285944.394', a[0]['RequestedTags']['SeriesInstanceUID'])
            self.assertEqual('1.2.840.113619.2.176.2025.1499492.7040.1171286242.109', a[0]['RequestedTags']['SOPInstanceUID'])
            self.assertEqual('KNIX', a[0]['RequestedTags']['PatientName'])
            self.assertEqual('512', a[0]['RequestedTags']['Rows'])
            self.assertEqual('512', a[0]['RequestedTags']['Columns'])
            self.assertEqual('ONLINE', a[0]['RequestedTags']['InstanceAvailability'])


    def test_list_resources_requested_tags_study_computed_tags(self):

        if IsOrthancVersionAbove(_REMOTE, 1, 11, 0):
            instance = UploadInstance(_REMOTE, 'DummyCT.dcm') ['ID']
            patient = DoGet(_REMOTE, '/instances/%s/patient' % instance) ['ID']
            study = DoGet(_REMOTE, '/instances/%s/study' % instance) ['ID']

            # list studies and request patient and studies tags, including ModalitiesInStudy
            a = DoGet(_REMOTE, '/patients/%s/studies?expand&simplify&requestedTags=PatientName;StudyInstanceUID;ModalitiesInStudy;SOPClassesInStudy;NumberOfStudyRelatedInstances;NumberOfStudyRelatedSeries' % patient)

            self.assertEqual('1.2.840.113619.2.176.2025.1499492.7391.1171285944.390', a[0]['RequestedTags']['StudyInstanceUID'])
            self.assertEqual('KNIX', a[0]['RequestedTags']['PatientName'])
            self.assertEqual('MR', a[0]['RequestedTags']['ModalitiesInStudy'])
            self.assertEqual('1.2.840.10008.5.1.4.1.1.4', a[0]['RequestedTags']['SOPClassesInStudy'])
            self.assertEqual('1', a[0]['RequestedTags']['NumberOfStudyRelatedInstances'])
            self.assertEqual('1', a[0]['RequestedTags']['NumberOfStudyRelatedSeries'])


    def test_list_resources_requested_tags_series_computed_tags(self):

        if IsOrthancVersionAbove(_REMOTE, 1, 11, 0):
            instance = UploadInstance(_REMOTE, 'DummyCT.dcm') ['ID']
            patient = DoGet(_REMOTE, '/instances/%s/patient' % instance) ['ID']
            study = DoGet(_REMOTE, '/instances/%s/study' % instance) ['ID']

            # list studies and request patient and studies tags, including ModalitiesInStudy
            a = DoGet(_REMOTE, '/studies/%s/series?expand&simplify&requestedTags=PatientName;SeriesInstanceUID;NumberOfSeriesRelatedInstances' % study)

            self.assertEqual('1.2.840.113619.2.176.2025.1499492.7391.1171285944.394', a[0]['RequestedTags']['SeriesInstanceUID'])
            self.assertEqual('KNIX', a[0]['RequestedTags']['PatientName'])
            self.assertEqual('1', a[0]['RequestedTags']['NumberOfSeriesRelatedInstances'])

    def test_dicomweb_jpeg2k_implicit(self):
        # This is a file encoded using 1.2.840.10008.1.2.4.90 transfer
        # syntax, in which most DICOM tags have the "UN" value
        # representation. Support introduced in Orthanc 1.10.1.
        # https://groups.google.com/g/orthanc-users/c/86fobx3ZyoM/m/KBG17un6AQAJ
        a = UploadInstance(_REMOTE, '2022-03-08-RicSmi.dcm') ['ID']
        b = DoGet(_REMOTE, '/instances/%s/file' % a,
                  headers = { 'Accept' : 'application/dicom+json' })
        self.assertEqual(b['0020000D']['Value'][0], '1.2.276.0.7230010.3.1.2.2358427580.3460.1646695830.793')
        self.assertEqual(b['0020000E']['Value'][0], '1.2.276.0.7230010.3.1.3.2358427580.3460.1646695830.794')
    
    def test_create_png16RBGA(self):
        with open(GetDatabasePath('Png16RBGATest.png'), 'rb') as f:
            png = f.read()

        i = DoPost(_REMOTE, '/tools/create-dicom',
                   json.dumps({
                    'PatientName' : 'Jodogne',
                    'Modality' : 'CT',
                    'SOPClassUID' : '1.2.840.10008.5.1.4.1.1.1',
                    'PixelData' : 'data:image/png;base64,' + base64.b64encode(png)
                    }))

        self.assertEqual('Jodogne', DoGet(_REMOTE, '/instances/%s/content/PatientName' % i['ID']).strip())
        self.assertEqual('CT', DoGet(_REMOTE, '/instances/%s/content/Modality' % i['ID']).strip())

        png = GetImage(_REMOTE, '/instances/%s/preview' % i['ID'])
        self.assertEqual((32, 32), png.size)

        png = GetImage(_REMOTE, '/instances/%s/rendered' % i['ID'])
        self.assertEqual((32, 32), png.size)

        j = DoGet(_REMOTE, i['Path'])
        self.assertEqual('Instance', j['Type'])
        self.assertEqual(j['ID'], i['ID'])

    def test_storescu_custom_host_ip_port(self):
        if IsOrthancVersionAbove(_REMOTE, 1, 11, 3):
            DropOrthanc(_LOCAL)
            DropOrthanc(_REMOTE)        

            a = UploadInstance(_REMOTE, 'Knee/T1/IM-0001-0001.dcm')

            # upload to self -> orthanctest shall not receive any content
            DoPost(_REMOTE, '/modalities/self/store', {  
                'Resources' : [ a['ID']]
            })
            self.assertEqual(0, len(DoGet(_LOCAL, '/instances')))

            # upload to self by overriding it with config from orthanctest -> orthanctest shall receive the content
            c = DoGet(_REMOTE, '/modalities/orthanctest/configuration')
            DoPost(_REMOTE, '/modalities/self/store', {  
                'LocalAet' : 'YOP',
                'CalledAet' : c['AET'],
                'Port' : c['Port'],
                'Host' : c['Host'],
                'Resources' : [ a['ID']]
            })

            self.assertEqual(1, len(DoGet(_LOCAL, '/instances')))

            DropOrthanc(_REMOTE)        
            DropOrthanc(_LOCAL)        

    def test_rle_planar_configuration(self):
        # This test failed in Orthanc <= 1.11.2
        # https://groups.google.com/g/orthanc-users/c/CSVWfRasSR0/m/y1XDRXVnAgAJ
        a = UploadInstance(_REMOTE, '2022-11-14-RLEPlanarConfiguration.dcm') ['ID']
        uri = '/instances/%s/preview' % a
        im = GetImage(_REMOTE, uri)
        self.assertEqual('RGB', im.mode)
        self.assertEqual(1475, im.size[0])
        self.assertEqual(1475, im.size[1])
        self.assertEqual('c684b0050dc2523041240bf2d26dc85e', ComputeMD5(DoGet(_REMOTE, uri)))

    def test_rest_api_write_to_file_system(self):
        if IsOrthancVersionAbove(_REMOTE, 1, 12, 0):
            a = UploadInstance(_REMOTE, '2022-11-14-RLEPlanarConfiguration.dcm') ['ID']
            self.assertRaises(Exception, lambda: DoPost(_REMOTE, '/instances/%s/export' % a, '/tmp/test.dcm'))

<<<<<<< HEAD
    def test_overwrite_generates_stable_study(self):

        # This test makes sure there are no regression wrt StableStudy when uploading instances in Orthanc
        # The current behaviour (tested from 1.5.7 to 1.12.0) is
        # If you upload 2 instances with a delay > StableAge, you get 2 StableStudy events and they are both listed in /changes
        # If you upload twice the same instance with a delay > StableAge, you get 2 StableStudy events but only the last one is listed in /changes, the first one is deleted
        # If you upload an instance and a modified version of this instance with a delay > StableAge, you get 2 StableStudy events but only the last one is listed in /changes, the first one is deleted


        def GetAllStableStudyChangesIds(studyId, timeout):
            # try to be as fast as possible -> stop as soon as we've found a StableStudy event that appeared after we started monitoring
            fromSeq = DoGet(_REMOTE, '/changes')["Last"]

            endTime = time.time() + timeout
            newStableStudyFound = False
            while not newStableStudyFound and time.time() < endTime:
                time.sleep(0.1)
                changes = DoGet(_REMOTE, '/changes')
                stableStudyChangesIds = []

                for change in changes["Changes"]:
                    if change["ChangeType"] == "StableStudy" and studyId == change["ID"]:
                        stableStudyChangesIds.append(change["Seq"])
                        if change["Seq"] > fromSeq:
                            newStableStudyFound = True

            return stableStudyChangesIds

        if True:
            DropOrthanc(_REMOTE)        
            upload1 = UploadInstance(_REMOTE, 'Knix/Loc/IM-0001-0002.dcm')
            # StableAge is set to 1, expect a StableStudy within 4 seconds
            changes1 = GetAllStableStudyChangesIds(upload1["ParentStudy"], 4)
            self.assertEqual(1, len(changes1))

            # upload the same instance again and check a new change has been generated with a new id, the first change has been deleted
            upload1b = UploadInstance(_REMOTE, 'Knix/Loc/IM-0001-0002.dcm')
            changes1b = GetAllStableStudyChangesIds(upload1b["ParentStudy"], 4)
            self.assertEqual(1, len(changes1b))
            self.assertNotEqual(changes1[0], changes1b[0])

        if True:
            DropOrthanc(_REMOTE)        
            upload1 = UploadInstance(_REMOTE, 'Knix/Loc/IM-0001-0002.dcm')
            # StableAge is set to 1, expect a StableStudy within 4 seconds
            changes1 = GetAllStableStudyChangesIds(upload1["ParentStudy"], 4)
            self.assertEqual(1, len(changes1))

            # reupload a modified instance in the same study and check a new change has been generated with a new id, the first change has been deleted
            modified = DoPost(_REMOTE, '/instances/%s/modify' % upload1["ID"],
                            json.dumps({
                                "Replace" : {
                                    "InstitutionName" : "hello",
                                    "SOPInstanceUID": "1.2.840.113619.2.176.2025.1499492.7040.1171286241.705"
                                    },
                                "Force": True
                                }),
                                'application/json')
            upload1b = DoPost(_REMOTE, '/instances', modified, 'application/dicom')
            changes1b = GetAllStableStudyChangesIds(upload1b["ParentStudy"], 4)
            self.assertEqual(upload1["ParentStudy"], upload1b["ParentStudy"])
            self.assertEqual(1, len(changes1b))
            self.assertNotEqual(changes1[0], changes1b[0])


        if True:
            DropOrthanc(_REMOTE)        
            upload1 = UploadInstance(_REMOTE, 'Knix/Loc/IM-0001-0002.dcm')
            # StableAge is set to 1, expect a StableStudy within 4 seconds
            changes1 = GetAllStableStudyChangesIds(upload1["ParentStudy"], 4)
            self.assertEqual(1, len(changes1))

            # upload a new instance in the same study and check a second StableStudy change has been generated with a new id
            upload2 = UploadInstance(_REMOTE, 'Knix/Loc/IM-0001-0003.dcm')
            changes2 = GetAllStableStudyChangesIds(upload2["ParentStudy"], 4)
            self.assertEqual(upload1["ParentStudy"], upload2["ParentStudy"])
            self.assertEqual(2, len(changes2))
            self.assertEqual(changes1[0], changes2[0])
=======
    def test_labels(self):
        if IsOrthancVersionAbove(_REMOTE, 1, 12, 0):
            u = UploadInstance(_REMOTE, 'DummyCT.dcm')['ID']
            patient = DoGet(_REMOTE, '/instances/%s/patient' % u) ['ID']
            study = DoGet(_REMOTE, '/instances/%s/study' % u) ['ID']
            series = DoGet(_REMOTE, '/instances/%s/series' % u) ['ID']

            for base in [ '/instances/%s' % u,
                          '/series/%s' % series,
                          '/studies/%s' % study,
                          '/series/%s' % series ]:
                self.assertEqual(0, len(DoGet(_REMOTE, base) ['Labels']))
                self.assertRaises(Exception, lambda: DoGet(_REMOTE, '%s/labels/hello' % base))
                self.assertEqual('', DoDelete(_REMOTE, '%s/labels/hello' % base))
                self.assertEqual(0, len(DoGet(_REMOTE, base) ['Labels']))
                self.assertEqual('', DoPut(_REMOTE, '%s/labels/hello' % base))
                self.assertEqual('', DoPut(_REMOTE, '%s/labels/hello' % base))  # Ignore double tagging
                self.assertEqual('', DoGet(_REMOTE, '%s/labels/hello' % base))
                self.assertEqual('', DoDelete(_REMOTE, '%s/labels/hello' % base))
                self.assertEqual(0, len(DoGet(_REMOTE, base) ['Labels']))
                self.assertRaises(Exception, lambda: DoGet(_REMOTE, '%s/labels/hello' % base))
>>>>>>> 2bea0e48
<|MERGE_RESOLUTION|>--- conflicted
+++ resolved
@@ -9251,7 +9251,6 @@
             a = UploadInstance(_REMOTE, '2022-11-14-RLEPlanarConfiguration.dcm') ['ID']
             self.assertRaises(Exception, lambda: DoPost(_REMOTE, '/instances/%s/export' % a, '/tmp/test.dcm'))
 
-<<<<<<< HEAD
     def test_overwrite_generates_stable_study(self):
 
         # This test makes sure there are no regression wrt StableStudy when uploading instances in Orthanc
@@ -9330,7 +9329,7 @@
             self.assertEqual(upload1["ParentStudy"], upload2["ParentStudy"])
             self.assertEqual(2, len(changes2))
             self.assertEqual(changes1[0], changes2[0])
-=======
+
     def test_labels(self):
         if IsOrthancVersionAbove(_REMOTE, 1, 12, 0):
             u = UploadInstance(_REMOTE, 'DummyCT.dcm')['ID']
@@ -9352,4 +9351,3 @@
                 self.assertEqual('', DoDelete(_REMOTE, '%s/labels/hello' % base))
                 self.assertEqual(0, len(DoGet(_REMOTE, base) ['Labels']))
                 self.assertRaises(Exception, lambda: DoGet(_REMOTE, '%s/labels/hello' % base))
->>>>>>> 2bea0e48
